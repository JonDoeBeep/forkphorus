var P = (function() {
  'use strict';

  var SCALE = window.devicePixelRatio || 1;

  var hasTouchEvents = 'ontouchstart' in document;

  var inherits = function(cla, sup) {
    cla.prototype = Object.create(sup.prototype);
    cla.parent = sup;
    cla.base = function(self, method /*, args... */) {
      return sup.prototype[method].call(self, [].slice.call(arguments, 2));
    };
  };

  var addEvents = function(cla /*, events... */) {
    [].slice.call(arguments, 1).forEach(function(event) {
      addEvent(cla, event);
    });
  };

  var addEvent = function(cla, event) {
    var capital = event[0].toUpperCase() + event.substr(1);

    cla.prototype.addEventListener = cla.prototype.addEventListener || function(event, listener) {
      var listeners = this['$' + event] = this['$' + event] || [];
      listeners.push(listener);
      return this;
    };

    cla.prototype.removeEventListener = cla.prototype.removeEventListener || function(event, listener) {
      var listeners = this['$' + event];
      if (listeners) {
        var i = listeners.indexOf(listener);
        if (i !== -1) {
          listeners.splice(i, 1);
        }
      }
      return this;
    };

    cla.prototype.dispatchEvent = cla.prototype.dispatchEvent || function(event, arg) {
      var listeners = this['$' + event];
      if (listeners) {
        listeners.forEach(function(listener) {
          listener(arg);
        });
      }
      var listener = this['on' + event];
      if (listener) {
        listener(arg);
      }
      return this;
    };

    cla.prototype['on' + capital] = function(listener) {
      this.addEventListener(event, listener);
      return this;
    };

    cla.prototype['dispatch' + capital] = function(arg) {
      this.dispatchEvent(event, arg);
      return this;
    };
  };

  var Request = function() {
    this.loaded = 0;
  };
  addEvents(Request, 'load', 'progress', 'error');

  Request.prototype.progress = function(loaded, total, lengthComputable) {
    this.loaded = loaded;
    this.total = total;
    this.lengthComputable = lengthComputable;
    this.dispatchProgress({
      loaded: loaded,
      total: total,
      lengthComputable: lengthComputable
    });
  };

  Request.prototype.load = function(result) {
    this.result = result;
    this.isDone = true;
    this.dispatchLoad(result);
  };

  Request.prototype.error = function(error) {
    this.result = error;
    this.isError = true;
    this.isDone = true;
    this.dispatchError(error);
  };

  var CompositeRequest = function() {
    this.requests = [];
    this.isDone = true;
    this.update = this.update.bind(this);
    this.error = this.error.bind(this);
  };
  inherits(CompositeRequest, Request);

  CompositeRequest.prototype.add = function(request) {
    if (request instanceof CompositeRequest) {
      for (var i = 0; i < request.requests.length; i++) {
        this.add(request.requests[i]);
      }
    } else {
      this.requests.push(request);
      request.addEventListener('progress', this.update);
      request.addEventListener('load', this.update);
      request.addEventListener('error', this.error);
      this.update();
    }
  };

  CompositeRequest.prototype.update = function() {
    if (this.isError) return;
    var requests = this.requests;
    var i = requests.length;
    var total = 0;
    var loaded = 0;
    var lengthComputable = true;
    var uncomputable = 0;
    var done = 0;
    while (i--) {
      var r = requests[i];
      loaded += r.loaded;
      if (r.isDone) {
        total += r.loaded;
        done += 1;
      } else if (r.lengthComputable) {
        total += r.total;
      } else {
        lengthComputable = false;
        uncomputable += 1;
      }
    }
    if (!lengthComputable && uncomputable !== requests.length) {
      var each = total / (requests.length - uncomputable) * uncomputable;
      i = requests.length;
      total = 0;
      loaded = 0;
      lengthComputable = true;
      while (i--) {
        var r = requests[i];
        if (r.lengthComputable) {
          loaded += r.loaded;
          total += r.total;
        } else {
          total += each;
          if (r.isDone) loaded += each;
        }
      }
    }
    this.progress(loaded, total, lengthComputable);
    this.doneCount = done;
    this.isDone = done === requests.length;
    if (this.isDone && !this.defer) {
      this.load(this.getResult());
    }
  };

  CompositeRequest.prototype.getResult = function() {
    throw new Error('Users must implement getResult()');
  };

  var wavFiles = {AcousticGuitar_F3:'instruments/AcousticGuitar_F3_22k.wav',AcousticPiano_As3:'instruments/AcousticPiano(5)_A%233_22k.wav',AcousticPiano_C4:'instruments/AcousticPiano(5)_C4_22k.wav',AcousticPiano_G4:'instruments/AcousticPiano(5)_G4_22k.wav',AcousticPiano_F5:'instruments/AcousticPiano(5)_F5_22k.wav',AcousticPiano_C6:'instruments/AcousticPiano(5)_C6_22k.wav',AcousticPiano_Ds6:'instruments/AcousticPiano(5)_D%236_22k.wav',AcousticPiano_D7:'instruments/AcousticPiano(5)_D7_22k.wav',AltoSax_A3:'instruments/AltoSax_A3_22K.wav',AltoSax_C6:'instruments/AltoSax(3)_C6_22k.wav',Bassoon_C3:'instruments/Bassoon_C3_22k.wav',BassTrombone_A2_2:'instruments/BassTrombone_A2(2)_22k.wav',BassTrombone_A2_3:'instruments/BassTrombone_A2(3)_22k.wav',Cello_C2:'instruments/Cello(3b)_C2_22k.wav',Cello_As2:'instruments/Cello(3)_A%232_22k.wav',Choir_F3:'instruments/Choir(4)_F3_22k.wav',Choir_F4:'instruments/Choir(4)_F4_22k.wav',Choir_F5:'instruments/Choir(4)_F5_22k.wav',Clarinet_C4:'instruments/Clarinet_C4_22k.wav',ElectricBass_G1:'instruments/ElectricBass(2)_G1_22k.wav',ElectricGuitar_F3:'instruments/ElectricGuitar(2)_F3(1)_22k.wav',ElectricPiano_C2:'instruments/ElectricPiano_C2_22k.wav',ElectricPiano_C4:'instruments/ElectricPiano_C4_22k.wav',EnglishHorn_D4:'instruments/EnglishHorn(1)_D4_22k.wav',EnglishHorn_F3:'instruments/EnglishHorn(1)_F3_22k.wav',Flute_B5_1:'instruments/Flute(3)_B5(1)_22k.wav',Flute_B5_2:'instruments/Flute(3)_B5(2)_22k.wav',Marimba_C4:'instruments/Marimba_C4_22k.wav',MusicBox_C4:'instruments/MusicBox_C4_22k.wav',Organ_G2:'instruments/Organ(2)_G2_22k.wav',Pizz_A3:'instruments/Pizz(2)_A3_22k.wav',Pizz_E4:'instruments/Pizz(2)_E4_22k.wav',Pizz_G2:'instruments/Pizz(2)_G2_22k.wav',SteelDrum_D5:'instruments/SteelDrum_D5_22k.wav',SynthLead_C4:'instruments/SynthLead(6)_C4_22k.wav',SynthLead_C6:'instruments/SynthLead(6)_C6_22k.wav',SynthPad_A3:'instruments/SynthPad(2)_A3_22k.wav',SynthPad_C6:'instruments/SynthPad(2)_C6_22k.wav',TenorSax_C3:'instruments/TenorSax(1)_C3_22k.wav',Trombone_B3:'instruments/Trombone_B3_22k.wav',Trumpet_E5:'instruments/Trumpet_E5_22k.wav',Vibraphone_C3:'instruments/Vibraphone_C3_22k.wav',Violin_D4:'instruments/Violin(2)_D4_22K.wav',Violin_A4:'instruments/Violin(3)_A4_22k.wav',Violin_E5:'instruments/Violin(3b)_E5_22k.wav',WoodenFlute_C5:'instruments/WoodenFlute_C5_22k.wav',BassDrum:'drums/BassDrum(1b)_22k.wav',Bongo:'drums/Bongo_22k.wav',Cabasa:'drums/Cabasa(1)_22k.wav',Clap:'drums/Clap(1)_22k.wav',Claves:'drums/Claves(1)_22k.wav',Conga:'drums/Conga(1)_22k.wav',Cowbell:'drums/Cowbell(3)_22k.wav',Crash:'drums/Crash(2)_22k.wav',Cuica:'drums/Cuica(2)_22k.wav',GuiroLong:'drums/GuiroLong(1)_22k.wav',GuiroShort:'drums/GuiroShort(1)_22k.wav',HiHatClosed:'drums/HiHatClosed(1)_22k.wav',HiHatOpen:'drums/HiHatOpen(2)_22k.wav',HiHatPedal:'drums/HiHatPedal(1)_22k.wav',Maracas:'drums/Maracas(1)_22k.wav',SideStick:'drums/SideStick(1)_22k.wav',SnareDrum:'drums/SnareDrum(1)_22k.wav',Tambourine:'drums/Tambourine(3)_22k.wav',Tom:'drums/Tom(1)_22k.wav',Triangle:'drums/Triangle(1)_22k.wav',Vibraslap:'drums/Vibraslap(1)_22k.wav',WoodBlock:'drums/WoodBlock(1)_22k.wav'};

  var IO = {};

  IO.PROJECT_URL = 'http://projects.scratch.mit.edu/internalapi/project/';
  IO.ASSET_URL = 'http://cdn.assets.scratch.mit.edu/internalapi/asset/';
  IO.SOUNDBANK_URL = 'https://cdn.rawgit.com/LLK/scratch-flash/v429/src/soundbank/';

  IO.FONTS = {
    '': 'Helvetica',
    Donegal: 'Donegal One',
    Gloria: 'Gloria Hallelujah',
    Marker: 'Permanent Marker',
    Mystery: 'Mystery Quest'
  };

  IO.LINE_HEIGHTS = {
    Helvetica: 1.13,
    'Donegal One': 1.25,
    'Gloria Hallelujah': 1.97,
    'Permanent Marker': 1.43,
    'Mystery Quest': 1.37
  };

  IO.init = function(request) {
    IO.projectRequest = request;
    IO.zip = null;
  };

  IO.parseJSONish = function(json) {
    if (!/^\s*\{/.test(json)) throw new SyntaxError('Bad JSON');
    try {
      return JSON.parse(json);
    } catch (e) {}
    if (/[^,:{}\[\]0-9\.\-+EINaefilnr-uy \n\r\t]/.test(json.replace(/"(\\.|[^"\\])*"/g, ''))) {
      throw new SyntaxError('Bad JSON');
    }
    return (1, eval)('(' + json + ')');
  };


  IO.load = function(url, callback, self, type) {
    var request = new Request;
    var xhr = new XMLHttpRequest;
    xhr.open('GET', url, true);
    xhr.onprogress = function(e) {
      request.progress(e.loaded, e.total, e.lengthComputable);
    };
    xhr.onload = function() {
      if (xhr.status === 200) {
        request.load(xhr.response);
      } else {
        request.error(new Error('HTTP ' + xhr.status + ': ' + xhr.statusText));
      }
    };
    xhr.onerror = function() {
      request.error(new Error('XHR Error'));
    };
    xhr.responseType = type || '';
    setTimeout(xhr.send.bind(xhr));

    if (callback) request.onLoad(callback.bind(self));
    return request;
  };

  IO.loadImage = function(url, callback, self) {
    var request = new Request;
    var image = new Image;
    image.crossOrigin = 'anonymous';
    image.src = url;
    image.onload = function() {
      request.load(image);
    };
    image.onerror = function() {
      request.error(new Error('Failed to load image: ' + url));
    };
    if (callback) request.onLoad(callback.bind(self));
    return request;
  };

  IO.loadScratchr2Project = function(id, callback, self) {
    var request = new CompositeRequest;
    IO.init(request);

    request.defer = true;
    var url = IO.PROJECT_URL + id + '/get/';
    request.add(IO.load(url).onLoad(function(contents) {
      try {
        var json = IO.parseJSONish(contents);
      } catch (e) {
        request.add(IO.load(url, null, null, 'arraybuffer').onLoad(function(ab) {
          var request2 = new Request;
          request.add(request2);
          request.add(IO.loadSB2Project(ab, function(stage) {
            request.getResult = function() {
              return stage;
            };
            request2.load();
          }));
          request.defer = false;
        }));
        return;
      }
      try {
        IO.loadProject(json);
        if (callback) request.onLoad(callback.bind(self));
        if (request.isDone) {
          request.load(new Stage().fromJSON(json));
        } else {
          request.defer = false;
          request.getResult = function() {
            return new Stage().fromJSON(json);
          };
        }
      } catch (e) {
        request.error(e);
      }
    }));

    return request;
  };

  IO.loadScratchr2ProjectTitle = function(id, callback, self) {
    var request = new CompositeRequest;

    request.defer = true;
    request.add(P.IO.load('http://crossorigin.me/http://scratch.mit.edu/projects/' + id + '/').onLoad(function(data) {
      var m = /<title>\s*(.+?)(\s+on\s+Scratch)?\s*<\/title>/.exec(data);
      if (callback) request.onLoad(callback.bind(self));
      if (m) {
        var d = document.createElement('div');
        d.innerHTML = m[1];
        request.load(d.innerText);
      } else {
        request.error(new Error('No title'));
      }
    }));

    return request;
  };

  IO.loadJSONProject = function(json, callback, self) {
    var request = new CompositeRequest;
    IO.init(request);

    try {
      IO.loadProject(json);
      if (callback) request.onLoad(callback.bind(self));
      if (request.isDone) {
        request.load(new Stage().fromJSON(json));
      } else {
        request.defer = false;
        request.getResult = function() {
          return new Stage().fromJSON(json);
        };
      }
    } catch (e) {
      request.error(e);
    }

    return request;
  };

  IO.loadSB2Project = function(ab, callback, self) {
    var request = new CompositeRequest;
    IO.init(request);

    try {
      IO.zip = new JSZip(ab);
      var json = IO.parseJSONish(IO.zip.file('project.json').asText());

      IO.loadProject(json);
      if (callback) request.onLoad(callback.bind(self));
      if (request.isDone) {
        request.load(new Stage().fromJSON(json));
      } else {
        request.defer = false;
        request.getResult = function() {
          return new Stage().fromJSON(json);
        };
      }
    } catch (e) {
      request.error(e);
    }

    return request;
  };

  IO.loadSB2File = function(f, callback, self) {
    var cr = new CompositeRequest;
    cr.defer = true;
    var request = new Request;
    cr.add(request);
    var reader = new FileReader;
    reader.onloadend = function() {
      cr.defer = true;
      cr.add(IO.loadSB2Project(reader.result, function(result) {
        cr.defer = false;
        cr.getResult = function() {
          return result;
        };
        cr.update();
      }));
      request.load();
    };
    reader.onprogress = function(e) {
      request.progress(e.loaded, e.total, e.lengthComputable);
    };
    reader.readAsArrayBuffer(f);
    if (callback) cr.onLoad(callback.bind(self));
    return cr;
  };

  IO.loadProject = function(data) {
    IO.loadWavs();
    IO.loadArray(data.children, IO.loadObject);
    IO.loadBase(data);
  };

  IO.wavBuffers = Object.create(null);
  IO.loadWavs = function() {
    if (!audioContext) return;

    for (var name in wavFiles) {
      if (IO.wavBuffers[name]) {
        if (IO.wavBuffers[name] instanceof Request) {
          IO.projectRequest.add(IO.wavBuffers[name]);
        }
      } else {
        IO.projectRequest.add(IO.wavBuffers[name] = IO.loadWavBuffer(name));
      }
    }
  };

  IO.loadWavBuffer = function(name) {
    var request = new Request;
    IO.load(IO.SOUNDBANK_URL + wavFiles[name], function(ab) {
      IO.decodeAudio(ab, function(buffer) {
        IO.wavBuffers[name] = buffer;
        request.load();
      });
    }, null, 'arraybuffer').onError(function(err) {
      request.error(err);
    });
    return request;
  };

  IO.decodeAudio = function(ab, cb) {
    if (audioContext) {
      audioContext.decodeAudioData(ab, function(buffer) {
        cb(buffer);
      }, function(err) {
        console.warn('Failed to load audio');
        cb(null);
      });
    } else {
      setTimeout(cb);
    }
  };

  IO.loadBase = function(data) {
    data.scripts = data.scripts || [];
    data.costumes = IO.loadArray(data.costumes, IO.loadCostume);
    data.sounds = IO.loadArray(data.sounds, IO.loadSound);
    data.variables = data.variables || [];
    data.lists = data.lists || [];
  };

  IO.loadArray = function(data, process) {
    if (!data) return [];
    for (var i = 0; i < data.length; i++) {
      process(data[i]);
    }
    return data;
  };

  IO.loadObject = function(data) {
    if (!data.cmd && !data.listName) {
      IO.loadBase(data);
    }
  };

  IO.loadCostume = function(data) {
    IO.loadMD5(data.baseLayerMD5, data.baseLayerID, function(asset) {
      data.$image = asset;
    });
    if (data.textLayerMD5) {
      IO.loadMD5(data.textLayerMD5, data.textLayerID, function(asset) {
        data.$text = asset;
      });
    }
  };

  IO.loadSound = function(data) {
    IO.loadMD5(data.md5, data.soundID, function(asset) {
      data.$buffer = asset;
    }, true);
  };

  IO.fixSVG = function(svg, element) {
    if (element.nodeType !== 1) return;
    if (element.nodeName === 'text') {
      var font = element.getAttribute('font-family') || '';
      font = IO.FONTS[font] || font;
      if (font) {
        element.setAttribute('font-family', font);
        if (font === 'Helvetica') element.style.fontWeight = 'bold';
      }
      var size = +element.getAttribute('font-size');
      if (!size) {
        element.setAttribute('font-size', size = 18);
      }
      var bb = element.getBBox();
      var x = 4 - .6 * element.transform.baseVal.consolidate().matrix.a;
      var y = (element.getAttribute('y') - bb.y) * 1.1;
      element.setAttribute('x', x);
      element.setAttribute('y', y);
      var lines = element.textContent.split('\n');
      if (lines.length > 1) {
        element.textContent = lines[0];
        var lineHeight = IO.LINE_HEIGHTS[font] || 1;
        for (var i = 1, l = lines.length; i < l; i++) {
          var tspan = document.createElementNS(null, 'tspan');
          tspan.textContent = lines[i];
          tspan.setAttribute('x', x);
          tspan.setAttribute('y', y + size * i * lineHeight);
          element.appendChild(tspan);
        }
      }
      // svg.style.cssText = '';
      // console.log(element.textContent, 'data:image/svg+xml;base64,' + btoa(svg.outerHTML));
    } else if ((element.hasAttribute('x') || element.hasAttribute('y')) && element.hasAttribute('transform')) {
      element.setAttribute('x', 0);
      element.setAttribute('y', 0);
    }
    [].forEach.call(element.childNodes, IO.fixSVG.bind(null, svg));
  };

  IO.loadMD5 = function(md5, id, callback, isAudio) {
    if (IO.zip) {
      var f = isAudio ? IO.zip.file(id + '.wav') : IO.zip.file(id + '.gif') || IO.zip.file(id + '.png') || IO.zip.file(id + '.jpg') || IO.zip.file(id + '.svg');
      md5 = f.name;
    }
    var ext = md5.split('.').pop();
    if (ext === 'svg') {
      var cb = function(source) {
        var div = document.createElement('div');
        div.innerHTML = source;
        var svg = div.getElementsByTagName('svg')[0];
        svg.style.visibility = 'hidden';
        svg.style.position = 'absolute';
        svg.style.left = '-10000px';
        svg.style.top = '-10000px';
        document.body.appendChild(svg);
        var viewBox = svg.viewBox.baseVal;
        if (viewBox && (viewBox.x || viewBox.y)) {
          svg.width.baseVal.value = viewBox.width - viewBox.x;
          svg.height.baseVal.value = viewBox.height - viewBox.y;
          viewBox.x = 0;
          viewBox.y = 0;
          viewBox.width = 0;
          viewBox.height = 0;
        }
        IO.fixSVG(svg, svg);
        while (div.firstChild) div.removeChild(div.lastChild);
        div.appendChild(svg);
        svg.style.visibility = 'visible';

        var canvas = document.createElement('canvas');
        var image = new Image;
        callback(image);
        // svg.style.cssText = '';
        // console.log(md5, 'data:image/svg+xml;base64,' + btoa(div.innerHTML.trim()));
        canvg(canvas, div.innerHTML.trim(), {
          ignoreMouse: true,
          ignoreAnimation: true,
          ignoreClear: true,
          renderCallback: function() {
            image.src = canvas.toDataURL();
          }
        });
      };
      if (IO.zip) {
        cb(f.asText());
      } else {
        IO.projectRequest.add(IO.load(IO.ASSET_URL + md5 + '/get/', cb));
      }
    } else if (ext === 'wav') {
      var request = new Request;
      var cb = function(ab) {
        IO.decodeAudio(ab, function(buffer) {
          callback(buffer);
          request.load(buffer);
        });
      }
      IO.projectRequest.add(request);
      if (IO.zip) {
        var audio = new Audio;
        var ab = f.asArrayBuffer();
        cb(ab);
      } else {
        IO.projectRequest.add(IO.load(IO.ASSET_URL + md5 + '/get/', cb, null, 'arraybuffer'));
      }
    } else {
      if (IO.zip) {
        var request = new Request;
        var image = new Image;
        image.onload = function() {
          if (callback) callback(image);
          request.load();
        };
        image.src = 'data:image/' + (ext === 'jpg' ? 'jpeg' : ext) + ';base64,' + btoa(f.asBinary());
        IO.projectRequest.add(request);
      } else {
        IO.projectRequest.add(
          IO.loadImage(IO.ASSET_URL + md5 + '/get/', function(result) {
            callback(result);
          }));
      }
    }
  };

  var Base = function() {
    this.isClone = false;
    this.costumes = [];
    this.currentCostumeIndex = 0;
    this.objName = '';
    this.instrument = 0;
    this.volume = 1;

    this.soundRefs = Object.create(null);
    this.sounds = [];

    this.vars = Object.create(null);
    this.watchers = Object.create(null);
    this.lists = Object.create(null);

    this.procedures = {};
    this.listeners = {
      whenClicked: [],
      whenCloned: [],
      whenGreenFlag: [],
      whenIReceive: {},
      whenKeyPressed: [],
      whenSceneStarts: [],
      whenSensorGreaterThan: []
    };
    for (var i = 0; i < 256; i++) {
      this.listeners.whenKeyPressed.push([]);
    }
    this.fns = [];
    this.scripts = [];

    this.filters = {
      color: 0,
      fisheye: 0,
      whirl: 0,
      pixelate: 0,
      mosaic: 0,
      brightness: 0,
      ghost: 0
    };
  };

  Base.prototype.fromJSON = function(data) {
    this.objName = data.objName;
    this.scripts = data.scripts;
    this.currentCostumeIndex = data.currentCostumeIndex || 0;
    this.costumes = data.costumes.map(function(d, i) {
      return new Costume(d, i, this);
    }, this);
    this.addSounds(data.sounds);
    this.addLists(data.lists);
    this.addVariables(data.variables);

    return this;
  };

  Base.prototype.addSounds = function(sounds) {
    for (var i = 0; i < sounds.length; i++) {
      var s = new Sound(sounds[i]);
      this.sounds.push(s);
      this.soundRefs[s.name] = s;
    }
  };

  Base.prototype.addVariables = function(variables) {
    for (var i = 0; i < variables.length; i++) {
      if (variables[i].isPeristent) {
        throw new Error('Cloud variables are not supported');
      }
      this.vars[variables[i].name] = variables[i].value;
    }
  };

  Base.prototype.addLists = function(lists) {
    for (var i = 0; i < lists.length; i++) {
      if (lists[i].isPeristent) {
        throw new Error('Cloud lists are not supported');
      }
      this.lists[lists[i].listName] = lists[i].contents;
      // TODO list watchers
    }
  };

  Base.prototype.showVariable = function(name, visible) {
    var watcher = this.watchers[name];
    var stage = this.stage;
    if (!watcher) {
      watcher = this.watchers[name] = new P.Watcher(stage);
      watcher.x = stage.defaultWatcherX;
      watcher.y = stage.defaultWatcherY;
      stage.defaultWatcherY += 26;
      if (stage.defaultWatcherY >= 450) {
        stage.defaultWatcherY = 10;
        stage.defaultWatcherX += 150;
      }
      watcher.target = this;
      watcher.label = (watcher.target === stage ? '' : watcher.target.objName + ': ') + name;
      watcher.param = name;
      stage.children.push(watcher);
    } else {
      var i = stage.children.indexOf(watcher);
      if (i !== stage.children.length - 1) {
        stage.children.splice(i, 1);
        stage.children.push(watcher);
      }
    }
    watcher.visible = visible;
  };

  Base.prototype.showNextCostume = function() {
    this.currentCostumeIndex = (this.currentCostumeIndex + 1) % this.costumes.length;
    if (this.isStage) this.updateBackdrop();
    if (this.saying) this.updateBubble();
  };

  Base.prototype.showPreviousCostume = function() {
    var length = this.costumes.length;
    this.currentCostumeIndex = (this.currentCostumeIndex + length - 1) % length;
    if (this.isStage) this.updateBackdrop();
    if (this.saying) this.updateBubble();
  };

  Base.prototype.getCostumeName = function() {
    return this.costumes[this.currentCostumeIndex] ? this.costumes[this.currentCostumeIndex].costumeName : '';
  };

  Base.prototype.setCostume = function(costume) {
    if (typeof costume !== 'number') {
      costume = '' + costume;
      for (var i = 0; i < this.costumes.length; i++) {
        if (this.costumes[i].costumeName === costume) {
          this.currentCostumeIndex = i;
          if (this.isStage) this.updateBackdrop();
          if (this.saying) this.updateBubble();
          return;
        }
      }
      if (costume === (this.isSprite ? 'next costume' : 'next backdrop')) {
        this.showNextCostume();
        return;
      }
      if (costume === (this.isSprite ? 'previous costume' : 'previous backdrop')) {
        this.showPreviousCostume();
        return;
      }
    }
    var i = (Math.floor(costume) - 1 || 0) % this.costumes.length;
    if (i < 0) i += this.costumes.length;
    this.currentCostumeIndex = i;
    if (this.isStage) this.updateBackdrop();
    if (this.saying) this.updateBubble();
  };

  Base.prototype.setFilter = function(name, value) {
    var min = 0;
    var max = 100;
    switch (name) {
      case 'whirl':
      case 'fisheye':
      case 'pixelate': // absolute value
      case 'mosaic': // absolute value
        min = -Infinity;
        max = Infinity;
        break;
      case 'color':
        value = value % 200;
        if (value < 0) value += 200;
        max = 200;
        break;
    }
    if (value < min) value = min;
    if (value > max) value = max;
    this.filters[name] = value;
    if (this.isStage) this.updateFilters();
  };

  Base.prototype.changeFilter = function(name, value) {
    this.setFilter(name, this.filters[name] + value);
  };

  Base.prototype.resetFilters = function() {
    this.filters = {
      color: 0,
      fisheye: 0,
      whirl: 0,
      pixelate: 0,
      mosaic: 0,
      brightness: 0,
      ghost: 0
    };
  };

  Base.prototype.getSound = function(name) {
    if (typeof name === 'string') {
      var s = this.soundRefs[name];
      if (s) return s;
      name = +name;
    }
    var l = this.sounds.length;
    if (l && typeof name === 'number' && name === name) {
      var i = Math.round(name - 1) % l;
      if (i < 0) i += l;
      return this.sounds[i];
    }
  };

  Base.prototype.stopSounds = function() {
    if (this.node) {
      this.node.disconnect();
      this.node = null;
    }
    for (var i = this.sounds.length; i--;) {
      var s = this.sounds[i];
      if (s.node) {
        s.node.disconnect();
        s.node = null;
      }
    }
  };

  Base.prototype.ask = function(question) {
    var stage = this.stage;
    if (question) {
      if (this.isSprite && this.visible) {
        this.say(question);
        stage.promptTitle.style.display = 'none';
      } else {
        stage.promptTitle.style.display = 'block';
        stage.promptTitle.textContent = question;
      }
    } else {
      stage.promptTitle.style.display = 'none';
    }
    stage.hidePrompt = false;
    stage.prompter.style.display = 'block';
    stage.prompt.value = '';
    stage.prompt.focus();
  };

  var Stage = function() {
    this.stage = this;

    Stage.parent.call(this);

    this.children = [];
    this.defaultWatcherX = 10;
    this.defaultWatcherY = 10;

    this.info = {};
    this.answer = '';
    this.promptId = 0;
    this.nextPromptId = 0;
    this.tempoBPM = 60;
    this.videoAlpha = 1;
    this.zoom = 1;
    this.maxZoom = SCALE;
    this.baseNow = 0;
    this.baseTime = 0;
    this.timerStart = 0;
    this.cloneCount = 0;

    this.keys = {};
    this.rawMouseX = 0;
    this.rawMouseY = 0;
    this.mouseX = 0;
    this.mouseY = 0;
    this.mousePressed = false;

    this.root = document.createElement('div');
    this.root.style.position = 'absolute';
    this.root.style.overflow = 'hidden';
    this.root.style.width = '480px';
    this.root.style.height = '360px';
    this.root.style.fontSize = '1px';
    this.root.style.background = '#fff';
    this.root.style.WebkitUserSelect =
    this.root.style.MozUserSelect =
    this.root.style.MSUserSelect =
    this.root.style.WebkitUserSelect = 'none';

    this.backdropCanvas = document.createElement('canvas');
    this.root.appendChild(this.backdropCanvas);
    this.backdropCanvas.width = SCALE * 480;
    this.backdropCanvas.height = SCALE * 360;
    this.backdropContext = this.backdropCanvas.getContext('2d');

    this.penCanvas = document.createElement('canvas');
    this.root.appendChild(this.penCanvas);
    this.penCanvas.width = SCALE * 480;
    this.penCanvas.height = SCALE * 360;
    this.penContext = this.penCanvas.getContext('2d');
    this.penContext.lineCap = 'round';
    this.penContext.scale(SCALE, SCALE);

    this.canvas = document.createElement('canvas');
    this.root.appendChild(this.canvas);
    this.canvas.width = SCALE * 480;
    this.canvas.height = SCALE * 360;
    this.context = this.canvas.getContext('2d');

    this.canvas.tabIndex = 0;
    this.canvas.style.outline = 'none';
    this.backdropCanvas.style.position =
    this.penCanvas.style.position =
    this.canvas.style.position = 'absolute';
    this.backdropCanvas.style.width =
    this.penCanvas.style.width =
    this.canvas.style.width = '480px';
    this.backdropCanvas.style.height =
    this.penCanvas.style.height =
    this.canvas.style.height = '360px';

    // hardware acceleration
    this.root.style.WebkitTransform = 'translateZ(0)';

    this.root.addEventListener('keydown', function(e) {
      if (e.ctrlKey || e.altKey || e.metaKey) {
        return;
      }
      this.keys[e.keyCode] = true;
      e.stopPropagation();
      if (e.target === this.canvas) {
        e.preventDefault();
        this.trigger('whenKeyPressed', e.keyCode);
      }
    }.bind(this));

    this.root.addEventListener('keyup', function(e) {
      this.keys[e.keyCode] = false;
      e.stopPropagation();
      if (e.target === this.canvas) {
        e.preventDefault();
      }
    }.bind(this));

    if (hasTouchEvents) {

      document.addEventListener('touchstart', function(e) {
        this.mousePressed = true;
        for (var i = 0; i < e.changedTouches.length; i++) {
          this.updateMouse(e.changedTouches[i]);
          if (e.target === this.canvas) {
            this.clickMouse();
          }
        }
        if (e.target === this.canvas) e.preventDefault();
      }.bind(this));

      document.addEventListener('touchmove', function(e) {
        this.updateMouse(e.changedTouches[0]);
      }.bind(this));

      document.addEventListener('touchend', function(e) {
        this.releaseMouse();
      }.bind(this));

    } else {

      document.addEventListener('mousedown', function(e) {
        this.updateMouse(e);
        this.mousePressed = true;

        if (e.target === this.canvas) {
          this.clickMouse();
          e.preventDefault();
          this.canvas.focus();
        }
      }.bind(this));

      document.addEventListener('mousemove', function(e) {
        this.updateMouse(e);
      }.bind(this));

      document.addEventListener('mouseup', function(e) {
        this.updateMouse(e);
        this.releaseMouse();
      }.bind(this));
    }

    this.prompter = document.createElement('div');
    this.root.appendChild(this.prompter);
    this.prompter.style.position = 'absolute';
    this.prompter.style.left =
    this.prompter.style.right = '14em';
    this.prompter.style.bottom = '6em';
    this.prompter.style.padding = '5em 30em 5em 5em';
    this.prompter.style.border = '3em solid rgb(46, 174, 223)';
    this.prompter.style.borderRadius = '8em';
    this.prompter.style.background = '#fff';
    this.prompter.style.display = 'none';

    this.promptTitle = document.createElement('div');
    this.prompter.appendChild(this.promptTitle);
    this.promptTitle.textContent = '';
    this.promptTitle.style.cursor = 'default';
    this.promptTitle.style.font = 'bold 13em sans-serif';
    this.promptTitle.style.margin = '0 '+(-25/13)+'em '+(5/13)+'em 0';
    this.promptTitle.style.whiteSpace = 'pre';
    this.promptTitle.style.overflow = 'hidden';
    this.promptTitle.style.textOverflow = 'ellipsis';

    this.prompt = document.createElement('input');
    this.prompter.appendChild(this.prompt);
    this.prompt.style.border = '0';
    this.prompt.style.background = '#eee';
    this.prompt.style.MozBoxSizing =
    this.prompt.style.boxSizing = 'border-box';
    this.prompt.style.font = '13em sans-serif';
    this.prompt.style.padding = '0 '+(3/13)+'em';
    this.prompt.style.outline = '0';
    this.prompt.style.margin = '0';
    this.prompt.style.width = '100%';
    this.prompt.style.height = ''+(20/13)+'em';
    this.prompt.style.display = 'block';
    this.prompt.style.WebkitBorderRadius =
    this.prompt.style.borderRadius = '0';
    this.prompt.style.WebkitBoxShadow =
    this.prompt.style.boxShadow = 'inset '+(1/13)+'em '+(1/13)+'em '+(2/13)+'em rgba(0, 0, 0, .2), inset '+(-1/13)+'em '+(-1/13)+'em '+(1/13)+'em rgba(255, 255, 255, .2)';
    this.prompt.style.WebkitAppearance = 'none';

    this.promptButton = document.createElement('div');
    this.prompter.appendChild(this.promptButton);
    this.promptButton.style.width = '22em';
    this.promptButton.style.height = '22em';
    this.promptButton.style.position = 'absolute';
    this.promptButton.style.right = '4em';
    this.promptButton.style.bottom = '4em';
    this.promptButton.style.background = 'url(icons.svg) -165em -37em';
    this.promptButton.style.backgroundSize = '320em 96em';

    this.prompt.addEventListener('keydown', function(e) {
      if (e.keyCode === 13) {
        this.submitPrompt();
      }
    }.bind(this));

    this.promptButton.addEventListener(hasTouchEvents ? 'touchstart' : 'mousedown', this.submitPrompt.bind(this));

    this.initRuntime();
  };
  inherits(Stage, Base);

  Stage.prototype.isStage = true;

  Stage.prototype.fromJSON = function(data) {
    Stage.parent.prototype.fromJSON.call(this, data);

    data.children.forEach(function(d) {
      if (d.listName) return;
      this.children.push(new (d.cmd ? Watcher : Sprite)(this).fromJSON(d));
    }, this);

    this.children.forEach(function(child) {
      if (child.resolve) child.resolve();
    }, this);

    P.compile(this);

    return this;
  };

  Stage.prototype.focus = function() {
    if (this.promptId < this.nextPromptId) {
      this.prompt.focus();
    } else {
      this.canvas.focus();
    }
  };

  Stage.prototype.updateMouse = function(e) {
    var bb = this.canvas.getBoundingClientRect();
    var x = (e.clientX - bb.left) / this.zoom - 240;
    var y = 180 - (e.clientY - bb.top) / this.zoom;
    this.rawMouseX = x;
    this.rawMouseY = y;
    if (x < -240) x = -240;
    if (x > 240) x = 240;
    if (y < -180) y = -180;
    if (y > 180) y = 180;
    this.mouseX = x;
    this.mouseY = y;
  };

  Stage.prototype.updateBackdrop = function() {
    this.backdropCanvas.width = this.zoom * SCALE * 480;
    this.backdropCanvas.height = this.zoom * SCALE * 360;
    var costume = this.costumes[this.currentCostumeIndex];
    this.backdropContext.save();
    var s = this.zoom * SCALE * costume.scale;
    this.backdropContext.scale(s, s);
    this.backdropContext.drawImage(costume.image, 0, 0);
    this.backdropContext.restore();
  };

  Stage.prototype.updateFilters = function() {
    this.backdropCanvas.style.opacity = Math.max(0, Math.min(1, 1 - this.filters.ghost / 100));
  };

  Stage.prototype.setZoom = function(zoom) {
    if (this.zoom === zoom) return;
    if (this.maxZoom < zoom * SCALE) {
      this.maxZoom = zoom * SCALE;
      var canvas = document.createElement('canvas');
      canvas.width = this.penCanvas.width;
      canvas.height = this.penCanvas.height;
      canvas.getContext('2d').drawImage(this.penCanvas, 0, 0);
      this.penCanvas.width = 480 * zoom * SCALE;
      this.penCanvas.height = 360 * zoom * SCALE;
      this.penContext.drawImage(canvas, 0, 0, 480 * zoom * SCALE, 360 * zoom * SCALE);
      this.penContext.scale(this.maxZoom, this.maxZoom);
      this.penContext.lineCap = 'round';
    }
    this.root.style.width =
    this.canvas.style.width =
    this.backdropCanvas.style.width =
    this.penCanvas.style.width = (480 * zoom | 0) + 'px';
    this.root.style.height =
    this.canvas.style.height =
    this.backdropCanvas.style.height =
    this.penCanvas.style.height = (360 * zoom | 0) + 'px';
    this.root.style.fontSize = zoom + 'px';
    this.zoom = zoom;
    this.updateBackdrop();
  };

  Stage.prototype.clickMouse = function() {
    this.mouseSprite = undefined;
    for (var i = this.children.length; i--;) {
      var c = this.children[i];
      if (c.isSprite && c.visible && c.filters.ghost < 100 && c.touching('_mouse_')) {
        if (c.isDraggable) {
          this.mouseSprite = c;
          c.mouseDown();
        } else {
          this.triggerFor(c, 'whenClicked');
        }
        return;
      }
    }
    this.triggerFor(this, 'whenClicked');
  };

  Stage.prototype.releaseMouse = function() {
    this.mousePressed = false;
    if (this.mouseSprite) {
      this.mouseSprite.mouseUp();
      this.mouseSprite = undefined;
    }
  };

  Stage.prototype.stopAllSounds = function() {
    for (var children = this.children, i = children.length; i--;) {
      if (children[i].isSprite) {
        children[i].stopSounds();
      }
    }
    this.stopSounds();
  };

  Stage.prototype.removeAllClones = function() {
    var i = this.children.length;
    while (i--) {
      if (this.children[i].isClone) {
        this.children[i].remove();
        this.children.splice(i, 1);
      }
    }
    this.cloneCount = 0;
  };

  Stage.prototype.getObject = function(name) {
    for (var i = 0; i < this.children.length; i++) {
      var c = this.children[i];
      if (c.objName === name && !c.isClone) {
        return c;
      }
    }
    if (name === '_stage_' || name === this.objName) {
      return this;
    }
  };

  Stage.prototype.getObjects = function(name) {
    var result = [];
    for (var i = 0; i < this.children.length; i++) {
      if (this.children[i].objName === name) {
        result.push(this.children[i]);
      }
    }
    return result;
  };

  Stage.prototype.draw = function() {
    var context = this.context;

    this.canvas.width = 480 * this.zoom * SCALE; // clear
    this.canvas.height = 360 * this.zoom * SCALE;

    context.scale(this.zoom * SCALE, this.zoom * SCALE);
    this.drawOn(context);

    if (this.hidePrompt) {
      this.hidePrompt = false;
      this.prompter.style.display = 'none';
      this.canvas.focus();
    }
  };

  Stage.prototype.drawOn = function(context, except) {
    for (var i = 0; i < this.children.length; i++) {
      if (this.children[i].visible && this.children[i] !== except) {
        this.children[i].draw(context);
      }
    }
  };

  Stage.prototype.drawAllOn = function(context, except) {
    var costume = this.costumes[this.currentCostumeIndex];
    context.save();
    context.scale(costume.scale, costume.scale);
    context.globalAlpha = Math.max(0, Math.min(1, 1 - this.filters.ghost / 100));
    context.drawImage(costume.image, 0, 0);
    context.restore();

    context.save();
    context.scale(1 / this.maxZoom, 1 / this.maxZoom);
    context.drawImage(this.penCanvas, 0, 0);
    context.restore();

    this.drawOn(context, except);
  };

  Stage.prototype.moveTo = function() {};

  Stage.prototype.submitPrompt = function() {
    if (this.promptId < this.nextPromptId) {
      this.answer = this.prompt.value;
      this.promptId += 1;
      if (this.promptId >= this.nextPromptId) {
        this.hidePrompt = true;
      }
    }
  };

  var KEY_CODES = {
    'space': 32,
    'left arrow': 37,
    'up arrow': 38,
    'right arrow': 39,
    'down arrow': 40
  };

  var getKeyCode = function(keyName) {
    return KEY_CODES[keyName.toLowerCase()] || keyName.toUpperCase().charCodeAt(0);
  };

  var Sprite = function(stage) {
    this.stage = stage;

    Sprite.parent.call(this);

    this.direction = 90;
    this.indexInLibrary = -1;
    this.isDraggable = false;
    this.isDragging = false;
    this.rotationStyle = 'normal';
    this.scale = 1;
    this.scratchX = 0;
    this.scratchY = 0;
    this.spriteInfo = {};
    this.visible = true;

    this.penHue = 240;
    this.penSaturation = 100;
    this.penLightness = 50;
    this.penAlpha = 1;

    this.penSize = 1;
    this.isPenDown = false;
    this.isSprite = true;
    this.bubble = null;
    this.saying = false;
    this.thinking = false;
    this.sayId = 0;
  };
  inherits(Sprite, Base);

  Sprite.prototype.fromJSON = function(data) {

    Sprite.parent.prototype.fromJSON.call(this, data);

    this.direction = data.direction;
    this.indexInLibrary = data.indexInLibrary;
    this.isDraggable = data.isDraggable;
    this.rotationStyle = data.rotationStyle;
    this.scale = data.scale;
    this.scratchX = data.scratchX;
    this.scratchY = data.scratchY;
    this.spriteInfo = data.spriteInfo;
    this.visible = data.visible;

    return this;
  };

  Sprite.prototype.clone = function() {
    var c = new Sprite(this.stage);

    c.isClone = true;
    c.costumes = this.costumes;
    c.currentCostumeIndex = this.currentCostumeIndex;
    c.objName = this.objName;
    c.soundRefs = this.soundRefs;
    c.sounds = this.sounds;

    var keys = Object.keys(this.vars);
    for (var i = keys.length; i--;) {
      var k = keys[i];
      c.vars[k] = this.vars[k];
    }

    var keys = Object.keys(this.lists);
    for (var i = keys.length; i--;) {
      var k = keys[i];
      c.lists[k] = this.lists[k].slice(0);
    }

    c.procedures = this.procedures;
    c.listeners = this.listeners;
    c.fns = this.fns;
    c.scripts = this.scripts;

    this.filters = {
      color: this.filters.color,
      fisheye: this.filters.fisheye,
      whirl: this.filters.whirl,
      pixelate: this.filters.pixelate,
      mosaic: this.filters.mosaic,
      brightness: this.filters.brightness,
      ghost: this.filters.ghost
    };

    c.direction = this.direction;
    c.indexInLibrary = this.indexInLibrary;
    c.isDraggable = this.isDraggable;
    c.rotationStyle = this.rotationStyle;
    c.scale = this.scale;
    c.volume = this.volume;
    c.scratchX = this.scratchX;
    c.scratchY = this.scratchY;
    c.visible = this.visible;
    c.penColor = this.penColor;
    c.penCSS = this.penCSS;
    c.penHue = this.penHue;
    c.penSaturation = this.penSaturation;
    c.penLightness = this.penLightness;
    c.penAlpha = this.penAlpha;
    c.penSize = this.penSize;
    c.isPenDown = this.isPenDown;

    return c;
  };

  Sprite.prototype.mouseDown = function() {
    this.dragStartX = this.scratchX;
    this.dragStartY = this.scratchY;
    this.dragOffsetX = this.scratchX - this.stage.mouseX;
    this.dragOffsetY = this.scratchY - this.stage.mouseY;
    this.isDragging = true;
  };

  Sprite.prototype.mouseUp = function() {
    if (this.isDragging && this.scratchX === this.dragStartX && this.scratchY === this.dragStartY) {
      this.stage.triggerFor(this, 'whenClicked');
    }
    this.isDragging = false;
  };

  Sprite.prototype.forward = function(steps) {
    var d = (90 - this.direction) * Math.PI / 180;
    this.moveTo(this.scratchX + steps * Math.cos(d), this.scratchY + steps * Math.sin(d));
  };

  Sprite.prototype.moveTo = function(x, y) {
    var ox = this.scratchX;
    var oy = this.scratchY;
    if (ox === x && oy === y && !this.isPenDown) return;
    this.scratchX = x;
    this.scratchY = y;
    if (this.isPenDown) {
      var context = this.stage.penContext;
      if (this.penSize % 2 > .5 && this.penSize % 2 < 1.5) {
        ox -= .5;
        oy -= .5;
        x -= .5;
        y -= .5;
      }
      context.strokeStyle = this.penCSS || 'hsla(' + this.penHue + ',' + this.penSaturation + '%,' + (this.penLightness > 100 ? 200 - this.penLightness : this.penLightness) + '%,' + this.penAlpha + ')';
      context.lineWidth = this.penSize;
      context.beginPath();
      context.moveTo(240 + ox, 180 - oy);
      context.lineTo(240 + x, 180 - y);
      context.stroke();
    }
    if (this.saying) {
      this.updateBubble();
    }
  };

  Sprite.prototype.dotPen = function() {
    var context = this.stage.penContext;
    var x = this.scratchX;
    var y = this.scratchY;
<<<<<<< HEAD
=======
    if (this.penSize % 2 > .5 && this.penSize % 2 < 1.5) {
      x -= .5;
      y -= .5;
    }
    context.strokeStyle = this.penCSS || 'hsla(' + this.penHue + ',' + this.penSaturation + '%,' + (this.penLightness > 100 ? 200 - this.penLightness : this.penLightness) + '%,' + this.penAlpha + ')';
    context.lineWidth = this.penSize;
>>>>>>> d272575b
    context.beginPath();
    context.fillStyle = this.penCSS || 'hsl(' + this.penHue + ',' + this.penSaturation + '%,' + (this.penLightness > 100 ? 200 - this.penLightness : this.penLightness) + '%)';
    context.arc(240 + x, 180 - y, this.penSize / 2, 0, 2 * Math.PI, false);
    context.fill();
  };

  Sprite.prototype.draw = function(context, noEffects) {
    var costume = this.costumes[this.currentCostumeIndex];

    if (this.isDragging) {
      this.moveTo(this.dragOffsetX + this.stage.mouseX, this.dragOffsetY + this.stage.mouseY);
    }

    if (costume) {
      context.save();

      var z = this.stage.zoom * SCALE;
      context.translate(((this.scratchX + 240) * z | 0) / z, ((180 - this.scratchY) * z | 0) / z);
      if (this.rotationStyle === 'normal') {
        context.rotate((this.direction - 90) * Math.PI / 180);
      } else if (this.rotationStyle === 'leftRight' && this.direction < 0) {
        context.scale(-1, 1);
      }
      context.scale(this.scale, this.scale);
      context.scale(costume.scale, costume.scale);
      context.translate(-costume.rotationCenterX, -costume.rotationCenterY);

      if (!noEffects) context.globalAlpha = Math.max(0, Math.min(1, 1 - this.filters.ghost / 100));

      context.drawImage(costume.image, 0, 0);

      context.restore();
    }
  };

  Sprite.prototype.setDirection = function(degrees) {
    var d = degrees % 360;
    if (d > 180) d -= 360;
    if (d <= -180) d += 360;
    this.direction = d;
    if (this.saying) this.updateBubble();
  };

  var collisionCanvas = document.createElement('canvas');
  var collisionContext = collisionCanvas.getContext('2d');

  Sprite.prototype.touching = function(thing) {
    var costume = this.costumes[this.currentCostumeIndex];

    if (thing === '_mouse_') {
      var bounds = this.rotatedBounds();
      var x = this.stage.rawMouseX;
      var y = this.stage.rawMouseY;
      if (x < bounds.left || y < bounds.bottom || x > bounds.right || y > bounds.top) {
        return false;
      }
      var d = costume.context.getImageData((x - this.scratchX) * costume.bitmapResolution + costume.rotationCenterX, (this.scratchY - y) * costume.bitmapResolution + costume.rotationCenterY, 1, 1).data;
      return d[3] !== 0;
    } else if (thing === '_edge_') {
      var bounds = this.rotatedBounds();
      return bounds.left <= -240 || bounds.right >= 240 || bounds.top >= 180 || bounds.bottom <= -180;
    } else {
      if (!this.visible) return false;
      var sprites = this.stage.getObjects(thing);
      for (var i = sprites.length; i--;) {
        var sprite = sprites[i];
        if (!sprite.visible) continue;

        var mb = this.rotatedBounds();
        var ob = sprite.rotatedBounds();

        if (mb.bottom >= ob.top || ob.bottom >= mb.top || mb.left >= ob.right || ob.left >= mb.right) {
          continue;
        }

        var left = Math.max(mb.left, ob.left);
        var top = Math.min(mb.top, ob.top);
        var right = Math.min(mb.right, ob.right);
        var bottom = Math.max(mb.bottom, ob.bottom);

        collisionCanvas.width = right - left;
        collisionCanvas.height = top - bottom;

        collisionContext.save();
        collisionContext.translate(-(left + 240), -(180 - top));

        this.draw(collisionContext, true);
        collisionContext.globalCompositeOperation = 'source-in';
        sprite.draw(collisionContext, true);

        collisionContext.restore();

        var data = collisionContext.getImageData(0, 0, right - left, top - bottom).data;

        var length = (right - left) * (top - bottom) * 4;
        for (var j = 0; j < length; j += 4) {
          if (data[j + 3]) {
            return true;
          }
        }
      }
      return false;
    }
  };

  Sprite.prototype.touchingColor = function(rgb) {
    var b = this.rotatedBounds();
    collisionCanvas.width = b.right - b.left;
    collisionCanvas.height = b.top - b.bottom;

    collisionContext.save();
    collisionContext.translate(-(240 + b.left), -(180 - b.top));

    this.stage.drawAllOn(collisionContext, this);
    collisionContext.globalCompositeOperation = 'destination-in';
    this.draw(collisionContext, true);

    collisionContext.restore();

    var data = collisionContext.getImageData(0, 0, b.right - b.left, b.top - b.bottom).data;

    rgb = rgb & 0xffffff;
    var length = (b.right - b.left) * (b.top - b.bottom) * 4;
    for (var i = 0; i < length; i += 4) {
      if ((data[i] << 16 | data[i + 1] << 8 | data[i + 2]) === rgb && data[i + 3]) {
        return true;
      }
    }

    return false;
  };

  Sprite.prototype.bounceOffEdge = function() {
    var b = this.rotatedBounds();
    var dl = 240 + b.left;
    var dt = 180 - b.top;
    var dr = 240 - b.right;
    var db = 180 + b.bottom;

    var d = Math.min(dl, dt, dr, db);
    if (d > 0) return;

    var dir = this.direction * Math.PI / 180;
    var dx = Math.sin(dir);
    var dy = -Math.cos(dir);

    switch (d) {
      case dl: dx = Math.max(0.2, Math.abs(dx)); break;
      case dt: dy = Math.max(0.2, Math.abs(dy)); break;
      case dr: dx = -Math.max(0.2, Math.abs(dx)); break;
      case db: dy = -Math.max(0.2, Math.abs(dy)); break;
    }

    this.direction = Math.atan2(dy, dx) * 180 / Math.PI + 90;
    if (this.saying) this.updateBubble();

    b = this.rotatedBounds();
    var x = this.scratchX;
    var y = this.scratchY;
    if (b.left < -240) x += -240 - b.left;
    if (b.top > 180) y += 180 - b.top;
    if (b.right > 240) x += 240 - b.left;
    if (b.bottom < -180) y += -180 - b.top;
  };

  Sprite.prototype.rotatedBounds = function() {
    var costume = this.costumes[this.currentCostumeIndex];

    var s = costume.scale * this.scale;
    var left = -costume.rotationCenterX * s;
    var top = costume.rotationCenterY * s;
    var right = left + costume.image.width * s;
    var bottom = top - costume.image.height * s;

    if (this.rotationStyle !== 'normal') {
      if (this.rotationStyle === 'leftRight' && this.direction < 0) {
        right = -left;
        left = right - costume.image.width * costume.scale * this.scale;
      }
      return {
        left: this.scratchX + left,
        right: this.scratchX + right,
        top: this.scratchY + top,
        bottom: this.scratchY + bottom
      };
    }

    var mSin = Math.sin(this.direction * Math.PI / 180);
    var mCos = Math.cos(this.direction * Math.PI / 180);

    var tlX = mSin * left - mCos * top;
    var tlY = mCos * left + mSin * top;

    var trX = mSin * right - mCos * top;
    var trY = mCos * right + mSin * top;

    var blX = mSin * left - mCos * bottom;
    var blY = mCos * left + mSin * bottom;

    var brX = mSin * right - mCos * bottom;
    var brY = mCos * right + mSin * bottom;

    return {
      left: this.scratchX + Math.min(tlX, trX, blX, brX),
      right: this.scratchX + Math.max(tlX, trX, blX, brX),
      top: this.scratchY + Math.max(tlY, trY, blY, brY),
      bottom: this.scratchY + Math.min(tlY, trY, blY, brY)
    };
  };

  Sprite.prototype.showRotatedBounds = function() {
    var bounds = this.rotatedBounds();
    var div = document.createElement('div');
    div.style.outline = '1px solid red';
    div.style.position = 'absolute';
    div.style.left = (240 + bounds.left) + 'px';
    div.style.top = (180 - bounds.top) + 'px';
    div.style.width = (bounds.right - bounds.left) + 'px';
    div.style.height = (bounds.top - bounds.bottom) + 'px';
    this.stage.canvas.parentNode.appendChild(div);
  };

  Sprite.prototype.distanceTo = function(thing) {
    if (thing === '_mouse_') {
      var x = this.stage.mouseX;
      var y = this.stage.mouseY;
    } else {
      var sprite = this.stage.getObject(thing);
      if (!sprite) return 0;
      x = sprite.scratchX;
      y = sprite.scratchY;
    }
    return Math.sqrt((this.scratchX - x) * (this.scratchX - x) + (this.scratchY - y) * (this.scratchY - y));
  };

  Sprite.prototype.gotoObject = function(thing) {
    if (thing === '_mouse_') {
      this.moveTo(this.stage.mouseX, this.stage.mouseY);
    } else {
      var sprite = this.stage.getObject(thing);
      if (!sprite) return 0;
      this.moveTo(sprite.scratchX, sprite.scratchY);
    }
  };

  Sprite.prototype.pointTowards = function(thing) {
    if (thing === '_mouse_') {
      var x = this.stage.mouseX;
      var y = this.stage.mouseY;
    } else {
      var sprite = this.stage.getObject(thing);
      if (!sprite) return 0;
      x = sprite.scratchX;
      y = sprite.scratchY;
    }
    this.direction = Math.atan2(x - this.scratchX, y - this.scratchY) * 180 / Math.PI;
    if (this.saying) this.updateBubble();
  };

  Sprite.prototype.say = function(text, thinking) {
    text = '' + text;
    if (!text) {
      this.saying = false;
      if (!this.bubble) return;
      this.bubble.style.display = 'none';
      return ++this.sayId;
    }
    this.saying = true;
    this.thinking = thinking;
    if (!this.bubble) {
      this.bubble = document.createElement('div');
      this.bubble.style.maxWidth = ''+(127/14)+'em';
      this.bubble.style.minWidth = ''+(48/14)+'em';
      this.bubble.style.padding = ''+(8/14)+'em '+(10/14)+'em';
      this.bubble.style.border = ''+(3/14)+'em solid rgb(160, 160, 160)';
      this.bubble.style.borderRadius = ''+(10/14)+'em';
      this.bubble.style.background = '#fff';
      this.bubble.style.position = 'absolute';
      this.bubble.style.font = 'bold 14em sans-serif';
      this.bubble.style.whiteSpace = 'pre-wrap';
      this.bubble.style.wordWrap = 'break-word';
      this.bubble.style.textAlign = 'center';
      this.bubble.style.cursor = 'default';
      this.bubble.appendChild(this.bubbleText = document.createTextNode(''));
      this.bubble.appendChild(this.bubblePointer = document.createElement('div'));
      this.bubblePointer.style.position = 'absolute';
      this.bubblePointer.style.height = ''+(21/14)+'em';
      this.bubblePointer.style.width = ''+(44/14)+'em';
      this.bubblePointer.style.background = 'url(icons.svg) '+(-195/14)+'em '+(-4/14)+'em';
      this.bubblePointer.style.backgroundSize = ''+(320/14)+'em '+(96/14)+'em';
      this.stage.root.appendChild(this.bubble);
    }
    this.bubblePointer.style.backgroundPositionX = ((thinking ? -259 : -195)/14)+'em';
    this.bubble.style.display = 'block';
    this.bubbleText.nodeValue = text;
    this.updateBubble();
    return ++this.sayId;
  };

  Sprite.prototype.updateBubble = function() {
    if (!this.visible || !this.saying) {
      this.bubble.style.display = 'none';
      return;
    }
    var b = this.rotatedBounds();
    var left = 240 + b.right;
    var bottom = 180 + b.top;
    var width = this.bubble.offsetWidth / this.stage.zoom;
    var height = this.bubble.offsetHeight / this.stage.zoom;
    this.bubblePointer.style.top = ((height - 6) / 14) + 'em';
    if (left + width + 2 > 480) {
      this.bubble.style.right = ((240 - b.left) / 14) + 'em';
      this.bubble.style.left = 'auto';
      this.bubblePointer.style.right = (3/14)+'em';
      this.bubblePointer.style.left = 'auto';
      this.bubblePointer.style.backgroundPositionY = (-36/14)+'em';
    } else {
      this.bubble.style.left = (left / 14) + 'em';
      this.bubble.style.right = 'auto';
      this.bubblePointer.style.left = (3/14)+'em';
      this.bubblePointer.style.right = 'auto';
      this.bubblePointer.style.backgroundPositionY = (-4/14)+'em';
    }
    if (bottom + height + 2 > 360) {
      bottom = 360 - height - 2;
    }
    if (bottom < 19) {
      bottom = 19;
    }
    this.bubble.style.bottom = (bottom / 14) + 'em';
  };

  Sprite.prototype.remove = function() {
    if (this.bubble) {
      this.stage.root.removeChild(this.bubble);
      this.bubble = null;
    }
    if (this.node) {
      this.node.disconnect();
      this.node = null;
    }
  };

  var Costume = function(data, index, base) {
    this.index = index;
    this.base = base;
    this.baseLayerID = data.baseLayerID;
    this.baseLayerMD5 = data.baseLayerMD5;
    this.baseLayer = data.$image;
    this.bitmapResolution = data.bitmapResolution || 1;
    this.scale = 1 / this.bitmapResolution;
    this.costumeName = data.costumeName;
    this.rotationCenterX = data.rotationCenterX;
    this.rotationCenterY = data.rotationCenterY;
    this.textLayer = data.$text;

    this.image = document.createElement('canvas');
    this.context = this.image.getContext('2d');

    this.render();
    this.baseLayer.onload = function() {
      this.render();
    }.bind(this);
    if (this.textLayer) {
      this.textLayer.onload = this.baseLayer.onload;
    }
  };
  addEvents(Costume, 'load');

  Costume.prototype.render = function() {
    if (!this.baseLayer.width || this.textLayer && !this.textLayer.width) {
      return;
    }
    this.image.width = this.baseLayer.width;
    this.image.height = this.baseLayer.height;

    this.context.drawImage(this.baseLayer, 0, 0);
    if (this.textLayer) {
      this.context.drawImage(this.textLayer, 0, 0);
    }
    if (this.base.isStage && this.index == this.base.currentCostumeIndex) {
      setTimeout(function() {
        this.base.updateBackdrop();
      }.bind(this));
    }
  };

  var Sound = function(data) {
    this.name = data.soundName;
    this.buffer = data.$buffer;
    this.duration = this.buffer ? this.buffer.duration : 0;
  };

  var Watcher = function(stage) {
    this.stage = stage;

    this.cmd = 'getVar:';
    this.color = '#ee7d16';
    this.isDiscrete = true;
    this.label = 'watcher';
    this.mode = 1;
    this.param = 'var';
    this.sliderMax = 100;
    this.sliderMin = 0;
    this.target = undefined;
    this.visible = true;
    this.x = 0;
    this.y = 0;
  };

  Watcher.prototype.fromJSON = function(data) {
    this.cmd = data.cmd || 'getVar:';
    if (data.color) {
      var c = (data.color < 0 ? data.color + 0x1000000 : data.color).toString(16);
      this.color = '#000000'.slice(0, -c.length) + c;
    }
    this.isDiscrete = data.isDiscrete == null ? true : data.isDiscrete;
    this.label = data.label || '';
    this.mode = data.mode || 1;
    this.param = data.param;
    this.sliderMax = data.sliderMax == null ? 100 : data.sliderMax;
    this.sliderMin = data.sliderMin || 0;
    this.targetName = data.target;
    this.visible = data.visible == null ? true : data.visible;
    this.x = data.x || 0;
    this.y = data.y || 0;

    return this;
  };

  Watcher.prototype.resolve = function() {
    this.target = this.stage.getObject(this.targetName);
    if (this.target && this.cmd === 'getVar:') {
      this.target.watchers[this.param] = this;
    }
    if (!this.label) {
      this.label = this.getLabel();
      if (this.target.isSprite) this.label = this.target.objName + ': ' + this.label;
    }
  };

  var WATCHER_LABELS = {
    'costumeIndex': 'costume #',
    'xpos': 'x position',
    'ypos': 'y position',
    'heading': 'direction',
    'scale': 'size',
    'backgroundIndex': 'background #',
    'sceneName': 'background name',
    'tempo': 'tempo',
    'volume': 'volume',
    'answer': 'answer',
    'timer': 'timer',
    'soundLevel': 'loudness',
    'isLoud': 'loud?',
    'xScroll': 'x scroll',
    'yScroll': 'y scroll'
  };

  Watcher.prototype.getLabel = function() {
    switch (this.cmd) {
      case 'getVar:': return this.param;
      case 'sensor:': return this.param + ' sensor value';
      case 'sensorPressed': return 'sensor ' + this.param + '?';
      case 'timeAndDate': return this.param;
      case 'senseVideoMotion': return 'video ' + this.param;
    }
    return WATCHER_LABELS[this.cmd] || '';
  };

  Watcher.prototype.draw = function(context) {
    var value = 0;
    if (!this.target) return;
    switch (this.cmd) {
      case 'answer':
        value = this.stage.answer;
        break;
      case 'backgroundIndex':
        value = this.stage.currentCostumeIndex + 1;
        break;
      case 'costumeIndex':
        value = this.target.currentCostumeIndex + 1;
        break;
      case 'getVar:':
        value = this.target.vars[this.param];
        if (this.mode === 3 && this.stage.mousePressed) {
          var x = this.stage.mouseX + 240 - this.x - 5;
          var y = 180 - this.stage.mouseY - this.y - 20;
          if (x >= 0 && y >= 0 && x <= this.width - 5 - 5 && y <= 9) {
            value = this.sliderMin + Math.max(0, Math.min(1, (x - 2.5) / (this.width - 5 - 5 - 5))) * (this.sliderMax - this.sliderMin);
            value = this.isDiscrete ? Math.round(value) : Math.round(value * 100) / 100;
            this.target.vars[this.param] = value;
          }
        }
        break;
      case 'heading':
        value = this.target.direction;
        break;
      case 'scale':
        value = this.target.scale * 100;
        break;
      case 'sceneName':
        value = this.stage.getCostumeName();
        break;
      case 'senseVideoMotion':
        // TODO
        break;
      case 'soundLevel':
        // TODO
        break;
      case 'tempo':
        value = this.stage.tempoBPM;
        break;
      case 'timeAndDate':
        value = this.timeAndDate(this.param);
        break;
      case 'timer':
        value = Math.round((this.stage.now() - this.stage.timerStart) / 100) / 10;
        break;
      case 'volume':
        value = this.target.volume * 100;
        break;
      case 'xpos':
        value = this.target.scratchX;
        break;
      case 'ypos':
        value = this.target.scratchY;
        break;
    }
    if (typeof value === 'number' && (value < 0.001 || value > 0.001)) {
      value = Math.round(value * 1000) / 1000;
    }
    value = '' + value;

    if (this.labelWidth == null) {
      context.font = 'bold 11px sans-serif';
      this.labelWidth = context.measureText(this.label).width;
    }

    context.save();
    context.translate(this.x, this.y);

    if (this.mode === 1 || this.mode === 3) {
      context.font = 'bold 11px sans-serif';

      var dw = Math.max(41, 5 + context.measureText(value).width + 5);
      var r = 5;
      var w = this.width = 5 + this.labelWidth + 5 + dw + 5;
      var h = this.mode === 1 ? 21 : 32;

      context.strokeStyle = 'rgb(148, 145, 145)';
      context.fillStyle = 'rgb(193, 196, 199)';
      context.lineWidth = 2;
      context.beginPath();
      context.arc(r + 1, r + 1, r, Math.PI, Math.PI * 3/2, false);
      context.arc(w - r - 1, r + 1, r, Math.PI * 3/2, 0, false);
      context.arc(w - r - 1, h - r - 1, r, 0, Math.PI/2, false);
      context.arc(r + 1, h - r - 1, r, Math.PI/2, Math.PI, false);
      context.closePath();
      context.stroke();
      context.fill();

      context.fillStyle = '#000';
      context.fillText(this.label, 5, 14);

      var dh = 15;
      var dx = 5 + this.labelWidth + 5;
      var dy = 3;
      var dr = 4;

      context.save();
      context.translate(dx, dy);

      context.strokeStyle = '#fff';
      context.fillStyle = this.color;
      context.lineWidth = 2;
      context.beginPath();
      context.arc(dr + 1, dr + 1, dr, Math.PI, Math.PI * 3/2, false);
      context.arc(dw - dr - 1, dr + 1, dr, Math.PI * 3/2, 0, false);
      context.arc(dw - dr - 1, dh - dr - 1, dr, 0, Math.PI/2, false);
      context.arc(dr + 1, dh - dr - 1, dr, Math.PI/2, Math.PI, false);
      context.closePath();
      context.stroke();
      context.fill();

      context.fillStyle = '#fff';
      context.textAlign = 'center';
      context.fillText(value, dw / 2, dh - 4);

      context.restore();

      if (this.mode === 3) {
        var sh = 5;
        var sw = w - 5 - 5;
        var sr = 1.5;
        var br = 4.5;

        context.save();
        context.translate(5, 22);

        context.strokeStyle = 'rgb(148, 145, 145)';
        context.fillStyle = 'rgb(213, 216, 219)';
        context.lineWidth = 2;
        context.beginPath();
        context.arc(sr + 1, sr + 1, sr, Math.PI, Math.PI * 3/2, false);
        context.arc(sw - sr - 1, sr + 1, sr, Math.PI * 3/2, 0, false);
        context.arc(sw - sr - 1, sh - sr - 1, sr, 0, Math.PI/2, false);
        context.arc(sr + 1, sh - sr - 1, sr, Math.PI/2, Math.PI, false);
        context.closePath();
        context.stroke();
        context.fill();

        var x = (sw - sh) * Math.max(0, Math.min(1, ((+value || 0) - this.sliderMin) / (this.sliderMax - this.sliderMin)));
        context.strokeStyle = 'rgb(108, 105, 105)';
        context.fillStyle = 'rgb(233, 236, 239)';
        context.beginPath();
        context.arc(x + sh / 2, sh / 2, br - 1, 0, Math.PI * 2, false);
        context.stroke();
        context.fill();

        context.restore();
      }
    } else if (this.mode === 2) {
      context.font = 'bold 15px sans-serif';

      dh = 21;
      dw = Math.max(41, 5 + context.measureText(value).width + 5);
      dr = 4;

      context.strokeStyle = '#fff';
      context.fillStyle = this.color;
      context.lineWidth = 2;
      context.beginPath();
      context.arc(dr + 1, dr + 1, dr, Math.PI, Math.PI * 3/2, false);
      context.arc(dw - dr - 1, dr + 1, dr, Math.PI * 3/2, 0, false);
      context.arc(dw - dr - 1, dh - dr - 1, dr, 0, Math.PI/2, false);
      context.arc(dr + 1, dh - dr - 1, dr, Math.PI/2, Math.PI, false);
      context.closePath();
      context.stroke();
      context.fill();

      context.fillStyle = '#fff';
      context.textAlign = 'center';
      context.fillText(value, dw / 2, dh - 5);
    }

    context.restore();
  };

  var AudioContext = window.AudioContext || window.webkitAudioContext;
  var audioContext = AudioContext && new AudioContext;

  return {
    hasTouchEvents: hasTouchEvents,
    getKeyCode: getKeyCode,
    audioContext: audioContext,
    IO: IO,
    Base: Base,
    Stage: Stage,
    Sprite: Sprite,
    Watcher: Watcher
  };

}());

P.compile = (function() {
  'use strict';

  var LOG_PRIMITIVES;
  var DEBUG;
  // LOG_PRIMITIVES = true;
  // DEBUG = true;

  var EVENT_SELECTORS = [
    'procDef',
    'whenClicked',
    'whenCloned',
    'whenGreenFlag',
    'whenIReceive',
    'whenKeyPressed',
    'whenSceneStarts',
    'whenSensorGreaterThan' // TODO
  ];

  var compileScripts = function(object) {
    for (var i = 0; i < object.scripts.length; i++) {
      compileListener(object, object.scripts[i][2]);
    }
  };

  var warnings;
  var warn = function(message) {
    warnings[message] = (warnings[message] || 0) + 1;
  };

  var compileListener = function(object, script) {
    if (!script[0] || EVENT_SELECTORS.indexOf(script[0][0]) === -1) return;

    var nextLabel = function() {
      return object.fns.length + fns.length;
    };

    var label = function() {
      var id = nextLabel();
      fns.push(source.length);
      return id;
    };

    var delay = function() {
      source += 'return;\n';
      label();
    };

    var queue = function(id) {
      source += 'queue(' + id + ');\n';
      source += 'return;\n';
    };

    var forceQueue = function(id) {
      source += 'forceQueue(' + id + ');\n';
      source += 'return;\n';
    };

    var seq = function(script) {
      if (!script) return;
      for (var i = 0; i < script.length; i++) {
        compile(script[i]);
      }
    };

    var varRef = function(name) {
      if (typeof name !== 'string') {
        return 'getVars(' + val(name) + ')[' + val(name) + ']';
      }
      var o = object.stage.vars[name] !== undefined ? 'self' : 'S';
      return o + '.vars[' + val(name) + ']';
    };

    var listRef = function(name) {
      if (typeof name !== 'string') {
        return 'getLists(' + val(name) + ')[' + val(name) + ']';
      }
      var o = object.stage.lists[name] !== undefined ? 'self' : 'S';
      if (o === 'S' && !object.lists[name]) {
        object.lists[name] = [];
      }
      return o + '.lists[' + val(name) + ']';
    };

    var param = function(name, usenum, usebool) {
      if (typeof name !== 'string') {
        throw new Error('Dynamic parameters are not supported');
      }

      if (!inputs) return '0';

      var i = inputs.indexOf(name);
      if (i === -1) {
        return '0';
      }

      var t = types[i];
      var kind =
        t === '%n' || t === '%d' || t === '%c' ? 'num' :
        t === '%b' ? 'bool' : '';

      if (kind === 'num' && usenum) {
        return 'C.numargs[' + i + ']';
      }
      if (kind === 'bool' && usebool) {
        return 'C.boolargs[' + i + ']';
      }

      if (usenum) return '(+C.args[' + i + '] || 0)';
      if (usebool) return 'bool(C.args[' + i + '])';
      return 'C.args[' + i + ']';
    };

    var val = function(e, usenum, usebool) {
      var v;
      if (typeof e === 'number' || typeof e === 'boolean') {

        return '' + e;

      } else if (typeof e === 'string') {

        return '"' + e
          .replace(/\\/g, '\\\\')
          .replace(/\n/g, '\\n')
          .replace(/\r/g, '\\r')
          .replace(/"/g, '\\"')
          .replace(/\{/g, '\\x7b')
          .replace(/\}/g, '\\x7d') + '"';

      } else if (e[0] === 'getParam') { /* Data */

        return param(e[1], usenum, usebool);

      } else if ((v = numval(e)) != null || (v = boolval(e)) != null) {

        return v;

      } else if (e[0] === 'costumeName') {

        return 'S.getCostumeName()';

      } else if (e[0] === 'sceneName') {

        return 'self.getCostumeName()';

      } else if (e[0] === 'readVariable') {

        return varRef(e[1]);

      } else if (e[0] === 'contentsOfList:') {

        return 'contentsOfList(' + listRef(e[1]) + ')';

      } else if (e[0] === 'getLine:ofList:') {

        return 'getLineOfList(' + listRef(e[2]) + ', ' + val(e[1]) + ')';

      } else if (e[0] === 'concatenate:with:') {

        return '("" + ' + val(e[1]) + ' + ' + val(e[2]) + ')';

      } else if (e[0] === 'letter:of:') {

        return '(("" + ' + val(e[2]) + ')[(' + num(e[1]) + ' | 0) - 1] || "")';

      } else if (e[0] === 'answer') { /* Sensing */

        return 'self.answer';

      } else if (e[0] === 'getAttribute:of:') {

        return 'attribute(' + val(e[1]) + ', ' + val(e[2]) + ')';

      } else if (e[0] === 'getUserId') {

        return '0';

      } else if (e[0] === 'getUserName') {

        return '""';

      } else {

        warn('Undefined val: ' + e[0]);

      }
    };

    var numval = function(e) {

      if (e[0] === 'xpos') { /* Motion */

        return 'S.scratchX';

      } else if (e[0] === 'ypos') {

        return 'S.scratchY';

      } else if (e[0] === 'heading') {

        return 'S.direction';

      } else if (e[0] === 'costumeIndex') { /* Looks */

        return '(S.currentCostumeIndex + 1)';

      } else if (e[0] === 'backgroundIndex') {

        return '(self.currentCostumeIndex + 1)';

      } else if (e[0] === 'scale') {

        return '(S.scale * 100)';

      } else if (e[0] === 'volume') { /* Sound */

        return '(S.volume * 100)';

      } else if (e[0] === 'tempo') {

        return 'self.tempoBPM';

      } else if (e[0] === 'lineCountOfList:') { /* Data */

        return listRef(e[1]) + '.length';

      } else if (e[0] === '+') { /* Operators */

        return '(' + num(e[1]) + ' + ' + num(e[2]) + ' || 0)';

      } else if (e[0] === '-') {

        return '(' + num(e[1]) + ' - ' + num(e[2]) + ' || 0)';

      } else if (e[0] === '*') {

        return '(' + num(e[1]) + ' * ' + num(e[2]) + ' || 0)';

      } else if (e[0] === '/') {

        return '(' + num(e[1]) + ' / ' + num(e[2]) + ' || 0)';

      } else if (e[0] === 'randomFrom:to:') {

        return 'random(' + num(e[1]) + ', ' + num(e[2]) + ')';

      } else if (e[0] === 'abs') {

        return 'Math.abs(' + num(e[1]) + ')';

      } else if (e[0] === 'sqrt') {

        return 'Math.sqrt(' + num(e[1]) + ')';

      } else if (e[0] === 'stringLength:') {

        return '("" + ' + val(e[1]) + ').length';

      } else if (e[0] === '%' || e[0] === '\\\\') {

        return 'mod(' + num(e[1]) + ', ' + num(e[2]) + ')';

      } else if (e[0] === 'rounded') {

        return 'Math.round(' + num(e[1]) + ')';

      } else if (e[0] === 'computeFunction:of:') {

        return 'mathFunc(' + val(e[1]) + ', ' + num(e[2]) + ')';

      } else if (e[0] === 'mouseX') { /* Sensing */

        return 'self.mouseX';

      } else if (e[0] === 'mouseY') {

        return 'self.mouseY';

      } else if (e[0] === 'timer') {

        return '((self.now() - self.timerStart) / 1000)';

      } else if (e[0] === 'distanceTo:') {

        return 'S.distanceTo(' + val(e[1]) + ')';

      // } else if (e[0] === 'soundLevel') {

      } else if (e[0] === 'timestamp') {

        return '((Date.now() - epoch) / 86400000)';

      } else if (e[0] === 'timeAndDate') {

        return 'timeAndDate(' + val(e[1]) + ')';

      // } else if (e[0] === 'sensor:') {

      }
    };

    var DIGIT = /\d/;
    var boolval = function(e) {

      if (e[0] === 'list:contains:') { /* Data */

        return 'listContains(' + listRef(e[1]) + ', ' + val(e[2]) + ')';

      } else if (e[0] === '<' || e[0] === '>') { /* Operators */

        if (typeof e[1] === 'string' && DIGIT.test(e[1]) || typeof e[1] === 'number') {
          var less = e[0] === '<';
          var x = e[1];
          var y = e[2];
        } else if (typeof e[2] === 'string' && DIGIT.test(e[2]) || typeof e[2] === 'number') {
          var less = e[0] === '>';
          var x = e[2];
          var y = e[1];
        }
        var nx = +x;
        if (x == null || nx !== nx) {
          return '(compare(' + val(e[1]) + ', ' + val(e[2]) + ') === ' + (e[0] === '<' ? -1 : 1) + ')';
        }
        return (less ? 'numLess' : 'numGreater') + '(' + nx + ', ' + val(y) + ')';

      } else if (e[0] === '=') {

        if (typeof e[1] === 'string' && DIGIT.test(e[1]) || typeof e[1] === 'number') {
          var x = e[1];
          var y = e[2];
        } else if (typeof e[2] === 'string' && DIGIT.test(e[2]) || typeof e[2] === 'number') {
          var x = e[2];
          var y = e[1];
        }
        var nx = +x;
        if (x == null || nx !== nx) {
          return '(equal(' + val(e[1]) + ', ' + val(e[2]) + '))';
        }
        return '(numEqual(' + nx + ', ' + val(y) + '))';

      } else if (e[0] === '&') {

        return '(' + bool(e[1]) + ' && ' + bool(e[2]) + ')';

      } else if (e[0] === '|') {

        return '(' + bool(e[1]) + ' || ' + bool(e[2]) + ')';

      } else if (e[0] === 'not') {

        return '!' + bool(e[1]) + '';

      } else if (e[0] === 'mousePressed') { /* Sensing */

        return 'self.mousePressed';

      } else if (e[0] === 'touching:') {

        return 'S.touching(' + val(e[1]) + ')';

      } else if (e[0] === 'touchingColor:') {

        return 'S.touchingColor(' + val(e[1]) + ')';

      // } else if (e[0] === 'color:sees:') {

      } else if (e[0] === 'keyPressed:') {

        return '!!self.keys[P.getKeyCode(' + val(e[1]) + ')]';

      // } else if (e[0] === 'isLoud') {

      // } else if (e[0] === 'sensorPressed:') {

      }
    };

    var bool = function(e) {
      if (typeof e === 'boolean') {
        return e;
      }
      if (typeof e === 'number' || typeof e === 'string') {
        return +e !== 0 && e !== '' && e !== 'false' && e !== false;
      }
      var v = boolval(e);
      return v != null ? v : 'bool(' + val(e, false, true) + ')';
    };

    var num = function(e) {
      if (typeof e === 'number') {
        return e || 0;
      }
      if (typeof e === 'boolean' || typeof e === 'string') {
        return +e || 0;
      }
      var v = numval(e);
      return v != null ? v : '(+' + val(e, true) + ' || 0)';
    };

    var beatHead = function(dur) {
      source += 'save();\n';
      source += 'R.start = self.now();\n';
      source += 'R.duration = ' + num(dur) + ' * 60 / self.tempoBPM;\n';
      source += 'R.first = true;\n';
    };

    var beatTail = function(dur) {
        var id = label();
        source += 'if (self.now() - R.start < R.duration * 1000 || R.first) {\n';
        source += '  R.first = false;\n';
        forceQueue(id);
        source += '}\n';

        source += 'restore();\n';
    };

    var wait = function(dur) {
      source += 'save();\n';
      source += 'R.start = self.now();\n';
      source += 'R.duration = ' + dur + ';\n';
      source += 'R.first = true;\n';

      var id = label();
      source += 'if (self.now() - R.start < R.duration * 1000 || R.first) {\n';
      source += '  R.first = false;\n';
      forceQueue(id);
      source += '}\n';

      source += 'restore();\n';
    };

    var noRGB = '';
    noRGB += 'if (S.penCSS) {\n';
    noRGB += '  var hsl = rgb2hsl(S.penColor & 0xffffff);\n';
    noRGB += '  S.penHue = hsl[0];\n';
    noRGB += '  S.penSaturation = hsl[1];\n';
    noRGB += '  S.penLightness = hsl[2];\n';
    noRGB += '  S.penAlpha = (S.penColor >> 24 & 0xff) / 0xff;\n';
    noRGB += '  S.penCSS = null;';
    noRGB += '}\n';

    var compile = function(block) {
      if (LOG_PRIMITIVES) {
        source += 'console.log(' + val(block[0]) + ');\n';
      }

      if (['forward:', 'turnRight:', 'turnLeft:', 'heading:', 'pointTowards:', 'gotoX:y:', 'gotoSpriteOrMouse:', 'changeXposBy:', 'xpos:', 'changeYposBy:', 'ypos:', 'bounceOffEdge', 'setRotationStyle', 'lookLike:', 'nextCostume', 'say:duration:elapsed:from:', 'say:', 'think:duration:elapsed:from:', 'think:', 'changeGraphicEffect:by:', 'setGraphicEffect:to:', 'filterReset', 'changeSizeBy:', 'setSizeTo:', 'comeToFront', 'goBackByLayers:', 'glideSecs:toX:y:elapsed:from:'].indexOf(block[0]) !== -1) {
        source += 'if (S.visible) VISUAL = true;\n';
      } else if (['showBackground:', 'startScene', 'nextBackground', 'nextScene', 'startSceneAndWait', 'show', 'hide', 'putPenDown', 'stampCostume', 'showVariable:', 'hideVariable:', 'doAsk', 'setVolumeTo:', 'changeVolumeBy:', 'setTempoTo:', 'changeTempoBy:'].indexOf(block[0]) !== -1) {
        source += 'VISUAL = true;\n';
      }

      if (block[0] === 'forward:') { /* Motion */

        source += 'S.forward(' + num(block[1]) + ');\n';

      } else if (block[0] === 'turnRight:') {

        source += 'S.setDirection(S.direction + ' + num(block[1]) + ');\n';

      } else if (block[0] === 'turnLeft:') {

        source += 'S.setDirection(S.direction - ' + num(block[1]) + ');\n';

      } else if (block[0] === 'heading:') {

        source += 'S.setDirection(' + num(block[1]) + ');\n';

      } else if (block[0] === 'pointTowards:') {

        source += 'S.pointTowards(' + val(block[1]) + ');\n';

      } else if (block[0] === 'gotoX:y:') {

        source += 'S.moveTo(' + num(block[1]) + ', ' + num(block[2]) + ');\n';

      } else if (block[0] === 'gotoSpriteOrMouse:') {

        source += 'S.gotoObject(' + val(block[1]) + ');\n';

      } else if (block[0] === 'changeXposBy:') {

        source += 'S.moveTo(S.scratchX + ' + num(block[1]) + ', S.scratchY);\n';

      } else if (block[0] === 'xpos:') {

        source += 'S.moveTo(' + num(block[1]) + ', S.scratchY);\n';

      } else if (block[0] === 'changeYposBy:') {

        source += 'S.moveTo(S.scratchX, S.scratchY + ' + num(block[1]) + ');\n';

      } else if (block[0] === 'ypos:') {

        source += 'S.moveTo(S.scratchX, ' + num(block[1]) + ');\n';

      } else if (block[0] === 'bounceOffEdge') {

        source += 'S.bounceOffEdge();\n';

      } else if (block[0] === 'setRotationStyle') {

        source += 'var style = ' + val(block[1]) + ';\n';
        source += 'S.rotationStyle = style === "left-right" ? "leftRight" : style === "don\'t rotate" ? "none" : "normal";\n';

      } else if (block[0] === 'lookLike:') { /* Looks */

        source += 'S.setCostume(' + val(block[1]) + ');\n';

      } else if (block[0] === 'nextCostume') {

        source += 'S.showNextCostume();\n';

      } else if (block[0] === 'showBackground:' ||
                 block[0] === 'startScene') {

        source += 'self.setCostume(' + val(block[1]) + ');\n';
        source += 'var threads = sceneChange();\n';
        source += 'if (threads.indexOf(BASE) !== -1) return;\n';

      } else if (block[0] === 'nextBackground' ||
                 block[0] === 'nextScene') {

        source += 'S.showNextCostume();\n';
        source += 'var threads = sceneChange();\n';
        source += 'if (threads.indexOf(BASE) !== -1) return;\n';

      } else if (block[0] === 'startSceneAndWait') {

        source += 'save();\n';
        source += 'self.setCostume(' + val(block[1]) + ');\n';
        source += 'R.threads = sceneChange();\n';
        source += 'if (R.threads.indexOf(BASE) !== -1) return;\n';
        var id = label();
        source += 'if (!running(R.threads)) {\n';
        forceQueue(id);
        source += '}\n';
        source += 'restore();\n';

      } else if (block[0] === 'say:duration:elapsed:from:') {

        source += 'save();\n';
        source += 'R.id = S.say(' + val(block[1]) + ', false);\n';
        source += 'R.start = self.now();\n';
        source += 'R.duration = ' + num(block[2]) + ';\n';

        var id = label();
        source += 'if (self.now() - R.start < R.duration * 1000) {\n';
        forceQueue(id);
        source += '}\n';

        source += 'if (S.sayId === R.id) {\n';
        source += '  S.say("");\n';
        source += '}\n';
        source += 'restore();\n';

      } else if (block[0] === 'say:') {

        source += 'S.say(' + val(block[1]) + ', false);\n';

      } else if (block[0] === 'think:duration:elapsed:from:') {

        source += 'save();\n';
        source += 'R.id = S.say(' + val(block[1]) + ', true);\n';
        source += 'R.start = self.now();\n';
        source += 'R.duration = ' + num(block[2]) + ';\n';

        var id = label();
        source += 'if (self.now() - R.start < R.duration * 1000) {\n';
        forceQueue(id);
        source += '}\n';

        source += 'if (S.sayId === R.id) {\n';
        source += '  S.say("");\n';
        source += '}\n';
        source += 'restore();\n';

      } else if (block[0] === 'think:') {

        source += 'S.say(' + val(block[1]) + ', true);\n';

      } else if (block[0] === 'changeGraphicEffect:by:') {

        source += 'S.changeFilter(' + val(block[1]) + ', ' + num(block[2]) + ');\n';

      } else if (block[0] === 'setGraphicEffect:to:') {

        source += 'S.setFilter(' + val(block[1]) + ', ' + num(block[2]) + ');\n';

      } else if (block[0] === 'filterReset') {

        source += 'S.resetFilters();\n';

      } else if (block[0] === 'changeSizeBy:') {

        source += 'S.scale += ' + num(block[1]) + ' / 100;\n';

      } else if (block[0] === 'setSizeTo:') {

        source += 'S.scale = ' + num(block[1]) + ' / 100;\n';

      } else if (block[0] === 'show') {

        source += 'S.visible = true;\n';
        source += 'if (S.saying) S.updateBubble();\n';

      } else if (block[0] === 'hide') {

        source += 'S.visible = false;\n';
        source += 'if (S.saying) S.updateBubble();\n';

      } else if (block[0] === 'comeToFront') {

        source += 'var i = self.children.indexOf(S);\n';
        source += 'if (i !== -1) self.children.splice(i, 1);\n';
        source += 'self.children.push(S);\n';

      } else if (block[0] === 'goBackByLayers:') {

        source += 'var i = self.children.indexOf(S);\n';
        source += 'if (i !== -1) {\n';
        source += '  self.children.splice(i, 1);\n';
        source += '  self.children.splice(Math.max(0, i - ' + num(block[1]) + '), 0, S);\n';
        source += '}\n';

      // } else if (block[0] === 'setVideoState') {

      // } else if (block[0] === 'setVideoTransparency') {

      } else if (block[0] === 'playSound:') { /* Sound */

        if (P.audioContext) {
          source += 'var sound = S.getSound(' + val(block[1]) + ');\n';
          source += 'if (sound) playSound(sound);\n';
        }

      } else if (block[0] === 'doPlaySoundAndWait') {

        if (P.audioContext) {
          source += 'var sound = S.getSound(' + val(block[1]) + ');\n';
          source += 'if (sound) {\n';
          source += '  playSound(sound);\n';
          wait('sound.duration');
          source += '}\n';
        }

      } else if (block[0] === 'stopAllSounds') {

        if (P.audioContext) {
          source += 'self.stopAllSounds();\n';
        }

      // } else if (block[0] === 'drum:duration:elapsed:from:') {

      } else if (block[0] === 'playDrum') {

        beatHead(block[2]);
        if (P.audioContext) {
          source += 'playSpan(DRUMS[Math.round(' + num(block[1]) + ') - 1] || DRUMS[2], 60, 10);\n';
        }
        beatTail();

      } else if (block[0] === 'rest:elapsed:from:') {

        beatHead(block[1]);
        beatTail();

      } else if (block[0] === 'noteOn:duration:elapsed:from:') {

        beatHead(block[2]);
        if (P.audioContext) {
          source += 'playNote(' + num(block[1]) + ', R.duration);\n';
        }
        beatTail();

      // } else if (block[0] === 'midiInstrument:') {

      } else if (block[0] === 'instrument:') {

        source += 'S.instrument = Math.max(0, Math.min(INSTRUMENTS.length - 1, ' + num(block[1]) + ' - 1)) | 0;';

      } else if (block[0] === 'changeVolumeBy:' || block[0] === 'setVolumeTo:') {

        source += 'S.volume = Math.min(1, Math.max(0, ' + (block[0] === 'changeVolumeBy:' ? 'S.volume + ' : '') + num(block[1]) + ' / 100));\n';
        source += 'if (S.node) S.node.gain.setValueAtTime(S.volume, audioContext.currentTime);\n';
        source += 'for (var sounds = S.sounds, i = sounds.length; i--;) {\n';
        source += '  var sound = sounds[i];\n';
        source += '  if (sound.node && sound.target === S) {\n';
        source += '    sound.node.gain.setValueAtTime(S.volume, audioContext.currentTime);\n';
        source += '  }\n';
        source += '}\n';

      } else if (block[0] === 'changeTempoBy:') {

        source += 'self.tempoBPM += ' + num(block[1]) + ';\n';

      } else if (block[0] === 'setTempoTo:') {

        source += 'self.tempoBPM = ' + num(block[1]) + ';\n';

      } else if (block[0] === 'clearPenTrails') { /* Pen */

        source += 'self.penCanvas.width = 480 * self.maxZoom;\n';
        source += 'self.penContext.scale(self.maxZoom, self.maxZoom);\n';
        source += 'self.penContext.lineCap = "round";\n'

      } else if (block[0] === 'putPenDown') {

        source += 'S.isPenDown = true;\n';
        source += 'S.dotPen();\n';

      } else if (block[0] === 'putPenUp') {

        source += 'S.isPenDown = false;\n';
        source += 'S.penState = null;\n';

      } else if (block[0] === 'penColor:') {

<<<<<<< HEAD
        source += 'var c = ' + num(block[1]) + ';\n';
        source += 'S.penColor = c;\n';
        source += 'var a = (c >> 24 & 0xff) / 0xff;\n';
        source += 'S.penCSS = "rgba(" + (c >> 16 & 0xff) + "," + (c >> 8 & 0xff) + "," + (c & 0xff) + ", " + (a || 1) + ")";\n';
=======
        source += 'S.penColor = ' + num(block[1]) + ' & 0xffffffff;\n'
        source += 'if (!(S.penColor >> 24 & 0xff)) S.penColor |= 0xff000000;\n';
        source += 'var c = S.penColor;\n';
        source += 'S.penCSS = "rgba(" + (c >> 16 & 0xff) + "," + (c >> 8 & 0xff) + "," + (c & 0xff) + "," + (c >> 24 & 0xff) / 0xff + ")";\n';
        source += 'debugger;\n';
>>>>>>> d272575b

      } else if (block[0] === 'setPenHueTo:') {

        source += noRGB;
        source += 'S.penHue = ' + num(block[1]) + ' * 360 / 200;\n';
        source += 'S.penSaturation = 100;\n';

      } else if (block[0] === 'changePenHueBy:') {

        source += noRGB;
        source += 'S.penHue += ' + num(block[1]) + ' * 360 / 200;\n';
        source += 'S.penSaturation = 100;\n';

      } else if (block[0] === 'setPenShadeTo:') {

        source += noRGB;
        source += 'S.penLightness = ' + num(block[1]) + ' % 200;\n';
        source += 'if (S.penLightness < 0) S.penLightness += 200;\n';
        source += 'S.penSaturation = 100;\n';

      } else if (block[0] === 'changePenShadeBy:') {

        source += noRGB;
        source += 'S.penLightness = (S.penLightness + ' + num(block[1]) + ') % 200;\n';
        source += 'if (S.penLightness < 0) S.penLightness += 200;\n';
        source += 'S.penSaturation = 100;\n';

      } else if (block[0] === 'penSize:') {

        source += 'S.penSize = ' + num(block[1]) + ';\n';

      } else if (block[0] === 'changePenSizeBy:') {

        source += 'S.penSize += ' + num(block[1]) + ';\n';

      } else if (block[0] === 'stampCostume') {

        source += 'S.draw(self.penContext);\n';

      } else if (block[0] === 'setVar:to:') { /* Data */

        source += varRef(block[1]) + ' = ' + val(block[2]) + ';\n';

      } else if (block[0] === 'changeVar:by:') {

        var ref = varRef(block[1]);
        source += ref + ' = (+' + ref + ' || 0) + ' + num(block[2]) + ';\n';

      } else if (block[0] === 'append:toList:') {

        source += 'appendToList(' + listRef(block[2]) + ', ' + val(block[1]) + ');\n';

      } else if (block[0] === 'deleteLine:ofList:') {

        source += 'deleteLineOfList(' + listRef(block[2]) + ', ' + val(block[1]) + ');\n';

      } else if (block[0] === 'insert:at:ofList:') {

        source += 'insertInList(' + listRef(block[3]) + ', ' + val(block[2]) + ', '+ val(block[1]) + ');\n';

      } else if (block[0] === 'setLine:ofList:to:') {

        source += 'setLineOfList(' + listRef(block[2]) + ', ' + val(block[1]) + ', '+ val(block[3]) + ');\n';

      } else if (block[0] === 'showVariable:' || block[0] === 'hideVariable:') {

        var isShow = block[0] === 'showVariable:';
        if (typeof block[1] !== 'string') {
          throw new Error('Dynamic variables are not supported');
        }
        var o = object.vars[block[1]] !== undefined ? 'S' : 'self';
        source += o + '.showVariable(' + val(block[1]) + ', ' + isShow + ');\n';

      // } else if (block[0] === 'showList:') {

      // } else if (block[0] === 'hideList:') {

      } else if (block[0] === 'broadcast:') { /* Control */

        source += 'var threads = broadcast(' + val(block[1]) + ');\n';
        source += 'if (threads.indexOf(BASE) !== -1) return;\n';

      } else if (block[0] === 'call') {

        if (DEBUG && block[1] === 'phosphorus: debug') {
          source += 'debugger;\n';
        } else {
          source += 'call(' + val(block[1]) + ', ' + nextLabel() + ', [';
          for (var i = 2; i < block.length; i++) {
            if (i > 2) {
              source += ', ';
            }
            source += val(block[i]);
          }
          source += ']);\n';
          delay();
        }

      } else if (block[0] === 'doBroadcastAndWait') {

        source += 'save();\n';
        source += 'R.threads = broadcast(' + val(block[1]) + ');\n';
        source += 'if (R.threads.indexOf(BASE) !== -1) return;\n';
        var id = label();
        source += 'if (running(R.threads)) {\n';
        forceQueue(id);
        source += '}\n';
        source += 'restore();\n';

      } else if (block[0] === 'doForever') {

        var id = label();
        seq(block[1]);
        forceQueue(id);

      } else if (block[0] === 'doForeverIf') {

        var id = label();

        source += 'if (' + bool(block[1]) + ') {\n';
        seq(block[2]);
        source += '}\n';

        forceQueue(id);

      // } else if (block[0] === 'doForLoop') {

      } else if (block[0] === 'doIf') {

        source += 'if (' + bool(block[1]) + ') {\n';
        seq(block[2]);
        source += '}\n';

      } else if (block[0] === 'doIfElse') {

        source += 'if (' + bool(block[1]) + ') {\n';
        seq(block[2]);
        source += '} else {\n';
        seq(block[3]);
        source += '}\n';

      } else if (block[0] === 'doRepeat') {

        source += 'save();\n';
        source += 'R.count = ' + num(block[1]) + ';\n';

        var id = label();

        source += 'if (R.count >= 0.5) {\n';
        source += '  R.count -= 1;\n';
        seq(block[2]);
        queue(id);
        source += '} else {\n';
        source += '  restore();\n';
        source += '}\n';

      } else if (block[0] === 'doReturn') {

        source += 'endCall();\n';
        source += 'return;\n';

      } else if (block[0] === 'doUntil') {

        var id = label();
        source += 'if (!' + bool(block[1]) + ') {\n';
        seq(block[2]);
        queue(id);
        source += '}\n';

      } else if (block[0] === 'doWhile') {

        var id = label();
        source += 'if (' + bool(block[1]) + ') {\n';
        seq(block[2]);
        queue(id);
        source += '}\n';

      } else if (block[0] === 'doWaitUntil') {

        var id = label();
        source += 'if (!' + bool(block[1]) + ') {\n';
        queue(id);
        source += '}\n';

      } else if (block[0] === 'glideSecs:toX:y:elapsed:from:') {

        source += 'save();\n';
        source += 'R.start = self.now();\n';
        source += 'R.duration = ' + num(block[1]) + ';\n';
        source += 'R.baseX = S.scratchX;\n';
        source += 'R.baseY = S.scratchY;\n';
        source += 'R.deltaX = ' + num(block[2]) + ' - S.scratchX;\n';
        source += 'R.deltaY = ' + num(block[3]) + ' - S.scratchY;\n';

        var id = label();
        source += 'var f = (self.now() - R.start) / (R.duration * 1000);\n';
        source += 'if (f > 1) f = 1;\n';
        source += 'S.moveTo(R.baseX + f * R.deltaX, R.baseY + f * R.deltaY);\n';

        source += 'if (f < 1) {\n';
        forceQueue(id);
        source += '}\n';
        source += 'restore();\n';

      } else if (block[0] === 'stopAll') {

        source += 'self.stopAll();\n';
        source += 'return;\n';

      } else if (block[0] === 'stopScripts') {

        source += 'switch (' + val(block[1]) + ') {\n';
        source += '  case "all":\n';
        source += '    self.stopAll();\n';
        source += '    return;\n';
        source += '  case "this script":\n';
        source += '    endCall();\n';
        source += '    return;\n';
        source += '  case "other scripts in sprite":\n';
        source += '  case "other scripts in stage":\n';
        source += '    for (var i = 0; i < self.queue.length; i++) {\n';
        source += '      if (i !== THREAD && self.queue[i] && self.queue[i].sprite === S) {\n';
        source += '        self.queue[i] = undefined;\n';
        source += '      }\n';
        source += '    }\n';
        source += '    break;\n';
        source += '}\n';

      } else if (block[0] === 'wait:elapsed:from:') {

        wait(num(block[1]));

      } else if (block[0] === 'warpSpeed') {

        source += 'WARP++;\n';
        seq(block[1]);
        source += 'WARP--;\n';

      } else if (block[0] === 'createCloneOf') {

        source += 'clone(' + val(block[1]) + ');\n';

      } else if (block[0] === 'deleteClone') {

        source += 'if (S.isClone) {\n';
        source += '  S.remove();\n';
        source += '  var i = self.children.indexOf(S);\n';
        source += '  if (i !== -1) self.children.splice(i, 1);\n';
        source += '  for (var i = 0; i < self.queue.length; i++) {\n';
        source += '    if (self.queue[i] && self.queue[i].sprite === S) {\n';
        source += '      self.queue[i] = undefined;\n';
        source += '    }\n';
        source += '  }\n';
        source += '  return;\n';
        source += '}\n';

      } else if (block[0] === 'doAsk') { /* Sensing */

        source += 'R.id = self.nextPromptId++;\n';

        var id = label();
        source += 'if (self.promptId < R.id) {\n';
        forceQueue(id);
        source += '}\n';

        source += 'S.ask(' + val(block[1]) + ');\n';

        var id = label();
        source += 'if (self.promptId === R.id) {\n';
        forceQueue(id);
        source += '}\n';

      } else if (block[0] === 'timerReset') {

        source += 'self.timerStart = self.now();\n';

      } else {

        warn('Undefined command: ' + block[0]);

      }
    };

    var source = '';
    var startfn = object.fns.length;
    var fns = [0];

    if (script[0][0] === 'procDef') {
      var inputs = script[0][2];
      var types = script[0][1].match(/%[snmdcb]/g) || [];
      for (var i = types.length; i--;) {
        var t = types[i];
        if (t === '%d' || t === '%n' || t === '%c') {
          source += 'C.numargs[' + i + '] = +C.args[' + i + '] || 0;\n';
        } else if (t === '%b') {
          source += 'C.boolargs[' + i + '] = bool(C.args[' + i + ']);\n';
        }
      }
    }

    for (var i = 1; i < script.length; i++) {
      compile(script[i]);
    }

    if (script[0][0] === 'procDef') {
      source += 'endCall();\n';
      source += 'return;\n';
    }

    var createContinuation = function(source) {
      var result = '(function() {\n';
      var brackets = 0;
      var delBrackets = 0;
      var shouldDelete = false;
      var here = 0;
      var length = source.length;
      while (here < length) {
        var i = source.indexOf('{', here);
        var j = source.indexOf('}', here);
        if (i === -1 && j === -1) {
          if (!shouldDelete) {
            result += source.slice(here);
          }
          break;
        }
        if (i === -1) i = length;
        if (j === -1) j = length;
        if (shouldDelete) {
          if (i < j) {
            delBrackets++;
            here = i + 1;
          } else {
            delBrackets--;
            if (!delBrackets) {
              shouldDelete = false;
            }
            here = j + 1;
          }
        } else {
          if (i < j) {
            result += source.slice(here, i + 1);
            brackets++;
            here = i + 1;
          } else {
            result += source.slice(here, j);
            here = j + 1;
            if (source.substr(j, 8) === '} else {') {
              if (brackets > 0) {
                result += '} else {';
                here = j + 8;
              } else {
                shouldDelete = true;
                delBrackets = 0;
              }
            } else {
              if (brackets > 0) {
                result += '}';
                brackets--;
              }
            }
          }
        }
      }
      result += '})';
      return P.runtime.scopedEval(result);
    };

    for (var i = 0; i < fns.length; i++) {
      object.fns.push(createContinuation(source.slice(fns[i])));
    }

    var f = object.fns[startfn];

    if (script[0][0] === 'whenClicked') {
      object.listeners.whenClicked.push(f);
    } else if (script[0][0] === 'whenGreenFlag') {
      object.listeners.whenGreenFlag.push(f);
    } else if (script[0][0] === 'whenCloned') {
      object.listeners.whenCloned.push(f);
    } else if (script[0][0] === 'whenIReceive') {
      var key = script[0][1].toLowerCase();
      (object.listeners.whenIReceive[key] || (object.listeners.whenIReceive[key] = [])).push(f);
    } else if (script[0][0] === 'whenKeyPressed') {
      object.listeners.whenKeyPressed[P.getKeyCode(script[0][1])].push(f);
    } else if (script[0][0] === 'whenSceneStarts') {
      var key = script[0][1].toLowerCase();
      (object.listeners.whenSceneStarts[key] || (object.listeners.whenSceneStarts[key] = [])).push(f);
    } else if (script[0][0] === 'procDef') {
      object.procedures[script[0][1]] = {
        inputs: inputs,
        warp: script[0][4],
        fn: f
      };
    } else {
      warn('Undefined event: ' + script[0][0]);
    }
  };

  return function(stage) {

    warnings = Object.create(null);

    compileScripts(stage);

    for (var i = 0; i < stage.children.length; i++) {
      if (!stage.children[i].cmd) {
        compileScripts(stage.children[i]);
      }
    }

    for (var key in warnings) {
      console.warn(key + (warnings[key] > 1 ? ' (repeated ' + warnings[key] + ' times)' : ''));
    }

  };

}());

P.runtime = (function() {
  'use strict';

  var self, S, R, STACK, C, WARP, CALLS, BASE, THREAD, IMMEDIATE, VISUAL;

  var bool = function(v) {
    return +v !== 0 && v !== '' && v !== 'false' && v !== false;
  };

  var DIGIT = /\d/;
  var compare = function(x, y) {
    if ((typeof x === 'number' || DIGIT.test(x)) && (typeof y === 'number' || DIGIT.test(y))) {
      var nx = +x;
      var ny = +y;
      if (nx === nx && ny === ny) {
        return nx < ny ? -1 : nx === ny ? 0 : 1;
      }
    }
    var xs = ('' + x).toLowerCase();
    var ys = ('' + y).toLowerCase();
    return xs < ys ? -1 : xs === ys ? 0 : 1;
  };
  var numLess = function(nx, y) {
    if (typeof y === 'number' || DIGIT.test(y)) {
      var ny = +y;
      if (ny === ny) {
        return nx < ny;
      }
    }
    var ys = ('' + y).toLowerCase();
    return '' + nx < ys;
  };
  var numGreater = function(nx, y) {
    if (typeof y === 'number' || DIGIT.test(y)) {
      var ny = +y;
      if (ny === ny) {
        return nx > ny;
      }
    }
    var ys = ('' + y).toLowerCase();
    return '' + nx > ys;
  };

  var equal = function(x, y) {
    if ((typeof x === 'number' || DIGIT.test(x)) && (typeof y === 'number' || DIGIT.test(y))) {
      var nx = +x;
      var ny = +y;
      if (nx === nx && ny === ny) {
        return nx === ny;
      }
    }
    var xs = ('' + x).toLowerCase();
    var ys = ('' + y).toLowerCase();
    return xs === ys;
  };
  var numEqual = function(nx, y) {
    if (typeof y === 'number' || DIGIT.test(y)) {
      var ny = +y;
      return ny === ny && nx === ny;
    }
    return false;
  };

  var mod = function(x, y) {
    var r = x % y;
    if (r / y < 0) {
      r += y;
    }
    return r;
  };

  var random = function(x, y) {
    x = +x || 0;
    y = +y || 0;
    if (x > y) {
      var tmp = y;
      y = x;
      x = tmp;
    }
    if (x % 1 === 0 && y % 1 === 0) {
      return Math.floor(Math.random() * (y - x + 1)) + x;
    }
    return Math.random() * (y - x) + x;
  };

  var rgb2hsl = function(rgb) {
    var r = (rgb >> 16 & 0xff) / 0xff;
    var g = (rgb >> 8 & 0xff) / 0xff;
    var b = (rgb & 0xff) / 0xff;

    var min = Math.min(r, g, b);
    var max = Math.max(r, g, b);

    if (min === max) {
      return [0, 0, r * 100];
    }

    var c = max - min;
    var l = (min + max) / 2;
    var s = c / (1 - Math.abs(2 * l - 1));

    var h;
    switch (max) {
      case r: h = ((g - b) / c + 6) % 6; break;
      case g: h = (b - r) / c + 2; break;
      case b: h = (r - g) / c + 4; break;
    }
    h *= 60;

    return [h, s * 100, l * 100];
  };

  var clone = function(name) {
    var parent = name === '_myself_' ? S : self.getObject(name);
    var c = parent.clone();
    self.children.splice(self.children.indexOf(parent), 0, c);
    self.triggerFor(c, 'whenCloned');
  };

  var epoch = Date.UTC(2000, 0, 1);

  var timeAndDate = P.Watcher.prototype.timeAndDate = function(format) {
    switch (format) {
      case 'year':
        return new Date().getFullYear();
      case 'month':
        return new Date().getMonth() + 1;
      case 'date':
        return new Date().getDate();
      case 'day of week':
        return new Date().getDay() + 1;
      case 'hour':
        return new Date().getHours();
      case 'minute':
        return new Date().getMinutes();
      case 'second':
        return new Date().getSeconds();
    }
    return 0;
  };

  var getVars = function(name) {
    return self.vars[name] !== undefined ? self.vars : S.vars;
  };

  var getLists = function(name) {
    if (self.lists[name] !== undefined) return self.lists;
    if (S.lists[name] === undefined) {
      S.lists[name] = [];
    }
    return S.lists;
  };

  var listIndex = function(list, index, length) {
    var i = index | 0;
    if (i === index) return i > 0 && i <= length ? i - 1 : -1;
    if (index === 'random' || index === 'any') {
      return Math.random() * length | 0;
    }
    if (index === 'last') {
      return length - 1;
    }
    return i > 0 && i <= length ? i - 1 : -1;
  };

  var contentsOfList = function(list) {
    var isSingle = true;
    for (var i = list.length; i--;) {
      if (list[i].length !== 1) {
        isSingle = false;
        break;
      }
    }
    return list.join(isSingle ? '' : ' ');
  };

  var getLineOfList = function(list, index) {
    var i = listIndex(list, index, list.length);
    return i !== -1 ? list[i] : '';
  };

  var listContains = function(list, value) {
    for (var i = list.length; i--;) {
      if (equal(list[i], value)) return true;
    }
    return false;
  };

  var appendToList = function(list, value) {
    list.push(value);
  };

  var deleteLineOfList = function(list, index) {
    if (index === 'all') {
      list.length = 0;
    } else {
      var i = listIndex(list, index, list.length);
      if (i === list.length - 1) {
        list.pop();
      } else if (i !== -1) {
        list.splice(i, 1);
      }
    }
  };

  var insertInList = function(list, index, value) {
    var i = listIndex(list, index, list.length + 1);
    if (i === list.length) {
      list.push(value);
    } else if (i !== -1) {
      list.splice(i, 0, value);
    }
  };

  var setLineOfList = function(list, index, value) {
    var i = listIndex(list, index, list.length);
    if (i !== -1) {
      list[i] = value;
    }
  };

  var mathFunc = function(f, x) {
    switch (f) {
      case 'abs':
        return Math.abs(x);
      case 'floor':
        return Math.floor(x);
      case 'sqrt':
        return Math.sqrt(x);
      case 'ceiling':
        return Math.ceil(x);
      case 'cos':
        return Math.cos(x * Math.PI / 180);
      case 'sin':
        return Math.sin(x * Math.PI / 180);
      case 'tan':
        return Math.tan(x * Math.PI / 180);
      case 'asin':
        return Math.asin(x) * 180 / Math.PI;
      case 'acos':
        return Math.acos(x) * 180 / Math.PI;
      case 'atan':
        return Math.atan(x) * 180 / Math.PI;
      case 'ln':
        return Math.log(x);
      case 'log':
        return Math.log(x) / Math.LN10;
      case 'e ^':
        return Math.exp(x);
      case '10 ^':
        return Math.exp(x * Math.LN10);
    }
    return 0;
  };

  var attribute = function(attr, objName) {
    var o = self.getObject(objName);
    if (!o) return 0;
    if (o.isSprite) {
      switch (attr) {
        case 'x position': return o.scratchX;
        case 'y position': return o.scratchY;
        case 'direction': return o.direction;
        case 'costume #': return o.currentCostumeIndex + 1;
        case 'costume name': return o.costumes[o.currentCostumeIndex].costumeName;
        case 'size': return o.scale * 100;
        case 'volume': return 0; // TODO
      }
    } else {
      switch (attr) {
        case 'background #':
        case 'backdrop #': return o.currentCostumeIndex + 1;
        case 'backdrop name': return o.costumes[o.currentCostumeIndex].costumeName;
        case 'volume': return 0; // TODO
      }
    }
    var value = o.vars[attr];
    if (value !== undefined) {
      return value;
    }
    return 0;
  };

  var VOLUME = 0.3;

  var audioContext = P.audioContext;
  if (audioContext) {
    var wavBuffers = P.IO.wavBuffers;

    var volumeNode = audioContext.createGain();
    volumeNode.gain.value = VOLUME;
    volumeNode.connect(audioContext.destination);

    var playNote = function(id, duration) {
      var spans = INSTRUMENTS[S.instrument];
      for (var i = 0, l = spans.length; i < l; i++) {
        var span = spans[i];
        if (span.top >= id || span.top === 128) break;
      }
      playSpan(span, Math.max(0, Math.min(127, id)), duration);
    };

    var playSpan = function(span, id, duration) {
      if (!S.node) {
        S.node = audioContext.createGain();
        S.node.gain.value = S.volume;
        S.node.connect(volumeNode);
      }

      var source = audioContext.createBufferSource();
      var note = audioContext.createGain();
      var buffer = wavBuffers[span.name];
      if (!buffer) return;

      source.buffer = buffer;
      if (source.loop = span.loop) {
        source.loopStart = span.loopStart;
        source.loopEnd = span.loopEnd;
      }

      source.connect(note);
      note.connect(S.node);

      var time = audioContext.currentTime;
      source.playbackRate.value = Math.pow(2, (id - 69) / 12) / span.baseRatio;

      var gain = note.gain;
      gain.value = 0;
      gain.setValueAtTime(0, time);
      if (span.attackEnd < duration) {
        gain.linearRampToValueAtTime(1, time + span.attackEnd);
        if (span.decayTime > 0 && span.holdEnd < duration) {
          gain.linearRampToValueAtTime(1, time + span.holdEnd);
          if (span.decayEnd < duration) {
            gain.linearRampToValueAtTime(0, time + span.decayEnd);
          } else {
            gain.linearRampToValueAtTime(1 - (duration - holdEnd) / span.decayTime, time + duration);
          }
        } else {
          gain.linearRampToValueAtTime(1, time + duration);
        }
      } else {
        gain.linearRampToValueAtTime(1, time + duration);
      }
      gain.linearRampToValueAtTime(0, time + duration + 0.02267573696);

      source.start(time);
      source.stop(time + duration + 0.02267573696);
    };

    var playSound = function(sound) {
      if (!sound.buffer) return;
      if (!sound.node) {
        sound.node = audioContext.createGain();
        sound.node.gain.value = S.volume;
        sound.node.connect(volumeNode);
      }
      sound.target = S;
      sound.node.gain.setValueAtTime(S.volume, audioContext.currentTime);

      if (sound.source) {
        sound.source.disconnect();
      }
      sound.source = audioContext.createBufferSource();
      sound.source.buffer = sound.buffer;
      sound.source.connect(sound.node);

      sound.source.start(audioContext.currentTime);
    };
  }

  var save = function() {
    STACK.push(R);
    R = {};
  };

  var restore = function() {
    R = STACK.pop();
  };

  // var lastCalls = [];
  var call = function(spec, id, values) {
    // lastCalls.push(spec);
    // if (lastCalls.length > 10000) lastCalls.shift();
    var procedure = S.procedures[spec];
    if (procedure) {
      STACK.push(R);
      CALLS.push(C);
      C = {
        base: procedure.fn,
        fn: S.fns[id],
        args: values,
        numargs: [],
        boolargs: [],
        stack: STACK = [],
        warp: procedure.warp
      };
      R = {};
      if (C.warp || WARP) {
        WARP++;
        IMMEDIATE = procedure.fn;
      } else {
        for (var i = CALLS.length, j = 5; i-- && j--;) {
          if (CALLS[i].base === procedure.fn) {
            var recursive = true;
            break;
          }
        }
        if (recursive) {
          self.queue[THREAD] = {
            sprite: S,
            base: BASE,
            fn: procedure.fn,
            calls: CALLS
          };
        } else {
          IMMEDIATE = procedure.fn;
        }
      }
    } else {
      IMMEDIATE = S.fns[id];
    }
  };

  var endCall = function() {
    if (CALLS.length) {
      if (C.warp) WARP--;
      IMMEDIATE = C.fn;
      C = CALLS.pop();
      STACK = C.stack;
      R = STACK.pop();
    }
  };

  var sceneChange = function() {
    return self.trigger('whenSceneStarts', self.costumes[self.currentCostumeIndex].costumeName);
  };

  var broadcast = function(name) {
    return self.trigger('whenIReceive', name);
  };

  var running = function(bases) {
    for (var j = 0; j < self.queue.length; j++) {
      if (self.queue[j] && bases.indexOf(self.queue[j].base) !== -1) return true;
    }
    return false;
  };

  var queue = function(id) {
    if (WARP) {
      IMMEDIATE = S.fns[id];
    } else {
      forceQueue(id);
    }
  };

  var forceQueue = function(id) {
    self.queue[THREAD] = {
      sprite: S,
      base: BASE,
      fn: S.fns[id],
      calls: CALLS
    };
  };

  // Internal definition
  (function() {
    'use strict';

    P.Stage.prototype.framerate = 30;

    P.Stage.prototype.initRuntime = function() {
      this.queue = [];
      this.onError = this.onError.bind(this);
    };

    P.Stage.prototype.startThread = function(sprite, base) {
      var thread = {
        sprite: sprite,
        base: base,
        fn: base,
        calls: [{args: [], stack: [{}]}]
      };
      for (var i = 0; i < this.queue.length; i++) {
        var q = this.queue[i];
        if (q && q.sprite === sprite && q.base === base) {
          this.queue[i] = thread;
          return;
        }
      }
      this.queue.push(thread);
    };

    P.Stage.prototype.triggerFor = function(sprite, event, arg) {
      var threads;
      if (event === 'whenClicked') {
        threads = sprite.listeners.whenClicked;
      } else if (event === 'whenCloned') {
        threads = sprite.listeners.whenCloned;
      } else if (event === 'whenGreenFlag') {
        threads = sprite.listeners.whenGreenFlag;
      } else if (event === 'whenIReceive') {
        threads = sprite.listeners.whenIReceive[('' + arg).toLowerCase()];
      } else if (event === 'whenKeyPressed') {
        threads = sprite.listeners.whenKeyPressed[arg];
      } else if (event === 'whenSceneStarts') {
        threads = sprite.listeners.whenSceneStarts[('' + arg).toLowerCase()];
      }
      if (threads) {
        for (var i = 0; i < threads.length; i++) {
          this.startThread(sprite, threads[i]);
        }
      }
      return threads || [];
    };

    P.Stage.prototype.trigger = function(event, arg) {
      var threads = [];
      for (var i = this.children.length; i--;) {
        if (this.children[i].isSprite) {
          threads = threads.concat(this.triggerFor(this.children[i], event, arg));
        }
      }
      return threads.concat(this.triggerFor(this, event, arg));
    };

    P.Stage.prototype.triggerGreenFlag = function() {
      this.timerStart = this.now();
      this.trigger('whenGreenFlag');
    };

    P.Stage.prototype.start = function() {
      this.isRunning = true;
      if (this.interval) return;
      addEventListener('error', this.onError);
      this.baseTime = Date.now();
      this.interval = setInterval(this.step.bind(this), 1000 / this.framerate);
    };

    P.Stage.prototype.pause = function() {
      if (this.interval) {
        this.baseNow = this.now();
        clearInterval(this.interval);
        delete this.interval;
        removeEventListener('error', this.onError);
      }
      this.isRunning = false;
    };

    P.Stage.prototype.stopAll = function() {
      this.hidePrompt = false;
      this.prompter.style.display = 'none';
      this.promptId = this.nextPromptId = 0;
      this.queue = [];
      this.resetFilters();
      this.stopSounds();
      for (var i = 0; i < this.children.length; i++) {
        var c = this.children[i];
        if (c.isClone) {
          c.remove();
          this.children.splice(i, 1);
          i -= 1;
        } else if (c.isSprite) {
          c.resetFilters();
          if (c.saying) c.say('');
          c.stopSounds();
        }
      }
    };

    P.Stage.prototype.now = function() {
      return this.baseNow + Date.now() - this.baseTime;
    };

    P.Stage.prototype.step = function() {
      self = this;
      VISUAL = false;
      var start = Date.now();
      do {
        var queue = this.queue;
        for (THREAD = 0; THREAD < queue.length; THREAD++) {
          if (queue[THREAD]) {
            S = queue[THREAD].sprite;
            IMMEDIATE = queue[THREAD].fn;
            BASE = queue[THREAD].base;
            CALLS = queue[THREAD].calls;
            C = CALLS.pop();
            STACK = C.stack;
            R = STACK.pop();
            queue[THREAD] = undefined;
            WARP = 0;
            while (IMMEDIATE) {
              var fn = IMMEDIATE;
              IMMEDIATE = null;
              fn();
            }
            STACK.push(R);
            CALLS.push(C);
          }
        }
        for (var i = queue.length; i--;) {
          if (!queue[i]) queue.splice(i, 1);
        }
      } while ((self.isTurbo || !VISUAL) && Date.now() - start < 1000 / this.framerate && queue.length);
      this.draw();
      S = null;
    };

    P.Stage.prototype.onError = function(e) {
      this.handleError(e.error);
      clearInterval(this.interval);
    };

    P.Stage.prototype.handleError = function(e) {
      console.error(e.stack);
    };

  }());

  /*
    copy(JSON.stringify(instruments.map(function(g) {
      return g.map(function(r) {
        var attackTime = r[5] ? r[5][0] * 0.001 : 0;
        var holdTime = r[5] ? r[5][1] * 0.001 : 0;
        var decayTime = r[5] ? r[5][2] : 0;
        var baseRatio = Math.pow(2, (r[2] - 69) / 12);
        if (r[3] !== -1) {
          var length = r[4] - r[3];
          baseRatio = 22050 * Math.round(length * 440 * baseRatio / 22050) / length / 440;
        }
        return {
          top: r[0],
          name: r[1],
          baseRatio: baseRatio,
          loop: r[3] !== -1,
          loopStart: r[3] / 22050,
          loopEnd: r[4] / 22050,
          attackEnd: attackTime,
          holdEnd: attackTime + holdTime,
          decayEnd: attackTime + holdTime + decayTime
        }
      })
    })).replace(/"(\w+)":/g,'$1:').replace(/"/g, '\''));
  */
  var INSTRUMENTS = [[{top:38,name:'AcousticPiano_As3',baseRatio:0.5316313272700484,loop:true,loopStart:0.465578231292517,loopEnd:0.7733786848072562,attackEnd:0,holdEnd:0.1,decayEnd:22.1},{top:44,name:'AcousticPiano_C4',baseRatio:0.5905141892259927,loop:true,loopStart:0.6334693877551021,loopEnd:0.8605442176870748,attackEnd:0,holdEnd:0.1,decayEnd:20.1},{top:51,name:'AcousticPiano_G4',baseRatio:0.8843582887700535,loop:true,loopStart:0.5532879818594104,loopEnd:0.5609977324263039,attackEnd:0,holdEnd:0.08,decayEnd:18.08},{top:62,name:'AcousticPiano_C6',baseRatio:2.3557692307692304,loop:true,loopStart:0.5914739229024943,loopEnd:0.6020861678004535,attackEnd:0,holdEnd:0.08,decayEnd:16.08},{top:70,name:'AcousticPiano_F5',baseRatio:1.5776515151515151,loop:true,loopStart:0.5634920634920635,loopEnd:0.5879818594104308,attackEnd:0,holdEnd:0.04,decayEnd:14.04},{top:77,name:'AcousticPiano_Ds6',baseRatio:2.800762112139358,loop:true,loopStart:0.560907029478458,loopEnd:0.5836281179138322,attackEnd:0,holdEnd:0.02,decayEnd:10.02},{top:85,name:'AcousticPiano_Ds6',baseRatio:2.800762112139358,loop:true,loopStart:0.560907029478458,loopEnd:0.5836281179138322,attackEnd:0,holdEnd:0,decayEnd:8},{top:90,name:'AcousticPiano_Ds6',baseRatio:2.800762112139358,loop:true,loopStart:0.560907029478458,loopEnd:0.5836281179138322,attackEnd:0,holdEnd:0,decayEnd:6},{top:96,name:'AcousticPiano_D7',baseRatio:5.275119617224881,loop:true,loopStart:0.3380498866213152,loopEnd:0.34494331065759637,attackEnd:0,holdEnd:0,decayEnd:3},{top:128,name:'AcousticPiano_D7',baseRatio:5.275119617224881,loop:true,loopStart:0.3380498866213152,loopEnd:0.34494331065759637,attackEnd:0,holdEnd:0,decayEnd:2}],[{top:48,name:'ElectricPiano_C2',baseRatio:0.14870515241435123,loop:true,loopStart:0.6956009070294784,loopEnd:0.7873015873015873,attackEnd:0,holdEnd:0.08,decayEnd:10.08},{top:74,name:'ElectricPiano_C4',baseRatio:0.5945685670261941,loop:true,loopStart:0.5181859410430839,loopEnd:0.5449433106575964,attackEnd:0,holdEnd:0.04,decayEnd:8.04},{top:128,name:'ElectricPiano_C4',baseRatio:0.5945685670261941,loop:true,loopStart:0.5181859410430839,loopEnd:0.5449433106575964,attackEnd:0,holdEnd:0,decayEnd:6}],[{top:128,name:'Organ_G2',baseRatio:0.22283731584620914,loop:true,loopStart:0.05922902494331066,loopEnd:0.1510204081632653,attackEnd:0,holdEnd:0,decayEnd:0}],[{top:40,name:'AcousticGuitar_F3',baseRatio:0.3977272727272727,loop:true,loopStart:1.6628117913832199,loopEnd:1.6685260770975057,attackEnd:0,holdEnd:0,decayEnd:15},{top:56,name:'AcousticGuitar_F3',baseRatio:0.3977272727272727,loop:true,loopStart:1.6628117913832199,loopEnd:1.6685260770975057,attackEnd:0,holdEnd:0,decayEnd:13.5},{top:60,name:'AcousticGuitar_F3',baseRatio:0.3977272727272727,loop:true,loopStart:1.6628117913832199,loopEnd:1.6685260770975057,attackEnd:0,holdEnd:0,decayEnd:12},{top:67,name:'AcousticGuitar_F3',baseRatio:0.3977272727272727,loop:true,loopStart:1.6628117913832199,loopEnd:1.6685260770975057,attackEnd:0,holdEnd:0,decayEnd:8.5},{top:72,name:'AcousticGuitar_F3',baseRatio:0.3977272727272727,loop:true,loopStart:1.6628117913832199,loopEnd:1.6685260770975057,attackEnd:0,holdEnd:0,decayEnd:7},{top:83,name:'AcousticGuitar_F3',baseRatio:0.3977272727272727,loop:true,loopStart:1.6628117913832199,loopEnd:1.6685260770975057,attackEnd:0,holdEnd:0,decayEnd:5.5},{top:128,name:'AcousticGuitar_F3',baseRatio:0.3977272727272727,loop:true,loopStart:1.6628117913832199,loopEnd:1.6685260770975057,attackEnd:0,holdEnd:0,decayEnd:4.5}],[{top:40,name:'ElectricGuitar_F3',baseRatio:0.39615522817103843,loop:true,loopStart:1.5733333333333333,loopEnd:1.5848072562358277,attackEnd:0,holdEnd:0,decayEnd:15},{top:56,name:'ElectricGuitar_F3',baseRatio:0.39615522817103843,loop:true,loopStart:1.5733333333333333,loopEnd:1.5848072562358277,attackEnd:0,holdEnd:0,decayEnd:13.5},{top:60,name:'ElectricGuitar_F3',baseRatio:0.39615522817103843,loop:true,loopStart:1.5733333333333333,loopEnd:1.5848072562358277,attackEnd:0,holdEnd:0,decayEnd:12},{top:67,name:'ElectricGuitar_F3',baseRatio:0.39615522817103843,loop:true,loopStart:1.5733333333333333,loopEnd:1.5848072562358277,attackEnd:0,holdEnd:0,decayEnd:8.5},{top:72,name:'ElectricGuitar_F3',baseRatio:0.39615522817103843,loop:true,loopStart:1.5733333333333333,loopEnd:1.5848072562358277,attackEnd:0,holdEnd:0,decayEnd:7},{top:83,name:'ElectricGuitar_F3',baseRatio:0.39615522817103843,loop:true,loopStart:1.5733333333333333,loopEnd:1.5848072562358277,attackEnd:0,holdEnd:0,decayEnd:5.5},{top:128,name:'ElectricGuitar_F3',baseRatio:0.39615522817103843,loop:true,loopStart:1.5733333333333333,loopEnd:1.5848072562358277,attackEnd:0,holdEnd:0,decayEnd:4.5}],[{top:34,name:'ElectricBass_G1',baseRatio:0.11111671034065712,loop:true,loopStart:1.9007709750566892,loopEnd:1.9212244897959183,attackEnd:0,holdEnd:0,decayEnd:17},{top:48,name:'ElectricBass_G1',baseRatio:0.11111671034065712,loop:true,loopStart:1.9007709750566892,loopEnd:1.9212244897959183,attackEnd:0,holdEnd:0,decayEnd:14},{top:64,name:'ElectricBass_G1',baseRatio:0.11111671034065712,loop:true,loopStart:1.9007709750566892,loopEnd:1.9212244897959183,attackEnd:0,holdEnd:0,decayEnd:12},{top:128,name:'ElectricBass_G1',baseRatio:0.11111671034065712,loop:true,loopStart:1.9007709750566892,loopEnd:1.9212244897959183,attackEnd:0,holdEnd:0,decayEnd:10}],[{top:38,name:'Pizz_G2',baseRatio:0.21979665071770335,loop:true,loopStart:0.3879365079365079,loopEnd:0.3982766439909297,attackEnd:0,holdEnd:0,decayEnd:5},{top:45,name:'Pizz_G2',baseRatio:0.21979665071770335,loop:true,loopStart:0.3879365079365079,loopEnd:0.3982766439909297,attackEnd:0,holdEnd:0.012,decayEnd:4.012},{top:56,name:'Pizz_A3',baseRatio:0.503654636820466,loop:true,loopStart:0.5197278911564626,loopEnd:0.5287528344671202,attackEnd:0,holdEnd:0,decayEnd:4},{top:64,name:'Pizz_A3',baseRatio:0.503654636820466,loop:true,loopStart:0.5197278911564626,loopEnd:0.5287528344671202,attackEnd:0,holdEnd:0,decayEnd:3.2},{top:72,name:'Pizz_E4',baseRatio:0.7479647218453188,loop:true,loopStart:0.7947845804988662,loopEnd:0.7978231292517007,attackEnd:0,holdEnd:0,decayEnd:2.8},{top:80,name:'Pizz_E4',baseRatio:0.7479647218453188,loop:true,loopStart:0.7947845804988662,loopEnd:0.7978231292517007,attackEnd:0,holdEnd:0,decayEnd:2.2},{top:128,name:'Pizz_E4',baseRatio:0.7479647218453188,loop:true,loopStart:0.7947845804988662,loopEnd:0.7978231292517007,attackEnd:0,holdEnd:0,decayEnd:1.5}],[{top:41,name:'Cello_C2',baseRatio:0.14870515241435123,loop:true,loopStart:0.3876643990929705,loopEnd:0.40294784580498866,attackEnd:0,holdEnd:0,decayEnd:0},{top:52,name:'Cello_As2',baseRatio:0.263755980861244,loop:true,loopStart:0.3385487528344671,loopEnd:0.35578231292517004,attackEnd:0,holdEnd:0,decayEnd:0},{top:62,name:'Violin_D4',baseRatio:0.6664047388781432,loop:true,loopStart:0.48108843537414964,loopEnd:0.5151927437641723,attackEnd:0,holdEnd:0,decayEnd:0},{top:75,name:'Violin_A4',baseRatio:0.987460815047022,loop:true,loopStart:0.14108843537414967,loopEnd:0.15029478458049886,attackEnd:0.07,holdEnd:0.07,decayEnd:0.07},{top:128,name:'Violin_E5',baseRatio:1.4885238523852387,loop:true,loopStart:0.10807256235827664,loopEnd:0.1126530612244898,attackEnd:0,holdEnd:0,decayEnd:0}],[{top:30,name:'BassTrombone_A2_3',baseRatio:0.24981872564125807,loop:true,loopStart:0.061541950113378686,loopEnd:0.10702947845804989,attackEnd:0,holdEnd:0,decayEnd:0},{top:40,name:'BassTrombone_A2_2',baseRatio:0.24981872564125807,loop:true,loopStart:0.08585034013605441,loopEnd:0.13133786848072562,attackEnd:0,holdEnd:0,decayEnd:0},{top:55,name:'Trombone_B3',baseRatio:0.5608240680183126,loop:true,loopStart:0.12,loopEnd:0.17673469387755103,attackEnd:0,holdEnd:0,decayEnd:0},{top:88,name:'Trombone_B3',baseRatio:0.5608240680183126,loop:true,loopStart:0.12,loopEnd:0.17673469387755103,attackEnd:0.05,holdEnd:0.05,decayEnd:0.05},{top:128,name:'Trumpet_E5',baseRatio:1.4959294436906376,loop:true,loopStart:0.1307936507936508,loopEnd:0.14294784580498865,attackEnd:0,holdEnd:0,decayEnd:0}],[{top:128,name:'Clarinet_C4',baseRatio:0.5940193965517241,loop:true,loopStart:0.6594104308390023,loopEnd:0.7014965986394558,attackEnd:0,holdEnd:0,decayEnd:0}],[{top:40,name:'TenorSax_C3',baseRatio:0.2971698113207547,loop:true,loopStart:0.4053968253968254,loopEnd:0.4895238095238095,attackEnd:0,holdEnd:0,decayEnd:0},{top:50,name:'TenorSax_C3',baseRatio:0.2971698113207547,loop:true,loopStart:0.4053968253968254,loopEnd:0.4895238095238095,attackEnd:0.02,holdEnd:0.02,decayEnd:0.02},{top:59,name:'TenorSax_C3',baseRatio:0.2971698113207547,loop:true,loopStart:0.4053968253968254,loopEnd:0.4895238095238095,attackEnd:0.04,holdEnd:0.04,decayEnd:0.04},{top:67,name:'AltoSax_A3',baseRatio:0.49814747876378096,loop:true,loopStart:0.3875736961451247,loopEnd:0.4103854875283447,attackEnd:0,holdEnd:0,decayEnd:0},{top:75,name:'AltoSax_A3',baseRatio:0.49814747876378096,loop:true,loopStart:0.3875736961451247,loopEnd:0.4103854875283447,attackEnd:0.02,holdEnd:0.02,decayEnd:0.02},{top:80,name:'AltoSax_A3',baseRatio:0.49814747876378096,loop:true,loopStart:0.3875736961451247,loopEnd:0.4103854875283447,attackEnd:0.02,holdEnd:0.02,decayEnd:0.02},{top:128,name:'AltoSax_C6',baseRatio:2.3782742681047764,loop:true,loopStart:0.05705215419501134,loopEnd:0.0838095238095238,attackEnd:0,holdEnd:0,decayEnd:0}],[{top:61,name:'Flute_B5_2',baseRatio:2.255113636363636,loop:true,loopStart:0.08430839002267573,loopEnd:0.10244897959183673,attackEnd:0,holdEnd:0,decayEnd:0},{top:128,name:'Flute_B5_1',baseRatio:2.255113636363636,loop:true,loopStart:0.10965986394557824,loopEnd:0.12780045351473923,attackEnd:0,holdEnd:0,decayEnd:0}],[{top:128,name:'WoodenFlute_C5',baseRatio:1.1892952324548416,loop:true,loopStart:0.5181859410430839,loopEnd:0.7131065759637188,attackEnd:0,holdEnd:0,decayEnd:0}],[{top:57,name:'Bassoon_C3',baseRatio:0.29700969827586204,loop:true,loopStart:0.11011337868480725,loopEnd:0.19428571428571428,attackEnd:0,holdEnd:0,decayEnd:0},{top:67,name:'Bassoon_C3',baseRatio:0.29700969827586204,loop:true,loopStart:0.11011337868480725,loopEnd:0.19428571428571428,attackEnd:0.04,holdEnd:0.04,decayEnd:0.04},{top:76,name:'Bassoon_C3',baseRatio:0.29700969827586204,loop:true,loopStart:0.11011337868480725,loopEnd:0.19428571428571428,attackEnd:0.08,holdEnd:0.08,decayEnd:0.08},{top:84,name:'EnglishHorn_F3',baseRatio:0.39601293103448276,loop:true,loopStart:0.341859410430839,loopEnd:0.4049886621315193,attackEnd:0.04,holdEnd:0.04,decayEnd:0.04},{top:128,name:'EnglishHorn_D4',baseRatio:0.6699684005833739,loop:true,loopStart:0.22027210884353743,loopEnd:0.23723356009070296,attackEnd:0,holdEnd:0,decayEnd:0}],[{top:39,name:'Choir_F3',baseRatio:0.3968814788643197,loop:true,loopStart:0.6352380952380953,loopEnd:1.8721541950113378,attackEnd:0,holdEnd:0,decayEnd:0},{top:50,name:'Choir_F3',baseRatio:0.3968814788643197,loop:true,loopStart:0.6352380952380953,loopEnd:1.8721541950113378,attackEnd:0.04,holdEnd:0.04,decayEnd:0.04},{top:61,name:'Choir_F3',baseRatio:0.3968814788643197,loop:true,loopStart:0.6352380952380953,loopEnd:1.8721541950113378,attackEnd:0.06,holdEnd:0.06,decayEnd:0.06},{top:72,name:'Choir_F4',baseRatio:0.7928898424161845,loop:true,loopStart:0.7415419501133786,loopEnd:2.1059410430839,attackEnd:0,holdEnd:0,decayEnd:0},{top:128,name:'Choir_F5',baseRatio:1.5879576065654504,loop:true,loopStart:0.836281179138322,loopEnd:2.0585487528344673,attackEnd:0,holdEnd:0,decayEnd:0}],[{top:38,name:'Vibraphone_C3',baseRatio:0.29829545454545453,loop:true,loopStart:0.2812698412698413,loopEnd:0.28888888888888886,attackEnd:0,holdEnd:0.1,decayEnd:8.1},{top:48,name:'Vibraphone_C3',baseRatio:0.29829545454545453,loop:true,loopStart:0.2812698412698413,loopEnd:0.28888888888888886,attackEnd:0,holdEnd:0.1,decayEnd:7.6},{top:59,name:'Vibraphone_C3',baseRatio:0.29829545454545453,loop:true,loopStart:0.2812698412698413,loopEnd:0.28888888888888886,attackEnd:0,holdEnd:0.06,decayEnd:7.06},{top:70,name:'Vibraphone_C3',baseRatio:0.29829545454545453,loop:true,loopStart:0.2812698412698413,loopEnd:0.28888888888888886,attackEnd:0,holdEnd:0.04,decayEnd:6.04},{top:78,name:'Vibraphone_C3',baseRatio:0.29829545454545453,loop:true,loopStart:0.2812698412698413,loopEnd:0.28888888888888886,attackEnd:0,holdEnd:0.02,decayEnd:5.02},{top:86,name:'Vibraphone_C3',baseRatio:0.29829545454545453,loop:true,loopStart:0.2812698412698413,loopEnd:0.28888888888888886,attackEnd:0,holdEnd:0,decayEnd:4},{top:128,name:'Vibraphone_C3',baseRatio:0.29829545454545453,loop:true,loopStart:0.2812698412698413,loopEnd:0.28888888888888886,attackEnd:0,holdEnd:0,decayEnd:3}],[{top:128,name:'MusicBox_C4',baseRatio:0.5937634640241276,loop:true,loopStart:0.6475283446712018,loopEnd:0.6666666666666666,attackEnd:0,holdEnd:0,decayEnd:2}],[{top:128,name:'SteelDrum_D5',baseRatio:1.3660402567543959,loop:false,loopStart:-0.000045351473922902495,loopEnd:-0.000045351473922902495,attackEnd:0,holdEnd:0,decayEnd:2}],[{top:128,name:'Marimba_C4',baseRatio:0.5946035575013605,loop:false,loopStart:-0.000045351473922902495,loopEnd:-0.000045351473922902495,attackEnd:0,holdEnd:0,decayEnd:0}],[{top:80,name:'SynthLead_C4',baseRatio:0.5942328422565577,loop:true,loopStart:0.006122448979591836,loopEnd:0.06349206349206349,attackEnd:0,holdEnd:0,decayEnd:0},{top:128,name:'SynthLead_C6',baseRatio:2.3760775862068964,loop:true,loopStart:0.005623582766439909,loopEnd:0.01614512471655329,attackEnd:0,holdEnd:0,decayEnd:0}],[{top:38,name:'SynthPad_A3',baseRatio:0.4999105065330231,loop:true,loopStart:0.1910204081632653,loopEnd:3.9917006802721087,attackEnd:0.05,holdEnd:0.05,decayEnd:0.05},{top:50,name:'SynthPad_A3',baseRatio:0.4999105065330231,loop:true,loopStart:0.1910204081632653,loopEnd:3.9917006802721087,attackEnd:0.08,holdEnd:0.08,decayEnd:0.08},{top:62,name:'SynthPad_A3',baseRatio:0.4999105065330231,loop:true,loopStart:0.1910204081632653,loopEnd:3.9917006802721087,attackEnd:0.11,holdEnd:0.11,decayEnd:0.11},{top:74,name:'SynthPad_A3',baseRatio:0.4999105065330231,loop:true,loopStart:0.1910204081632653,loopEnd:3.9917006802721087,attackEnd:0.15,holdEnd:0.15,decayEnd:0.15},{top:86,name:'SynthPad_A3',baseRatio:0.4999105065330231,loop:true,loopStart:0.1910204081632653,loopEnd:3.9917006802721087,attackEnd:0.2,holdEnd:0.2,decayEnd:0.2},{top:128,name:'SynthPad_C6',baseRatio:2.3820424708835755,loop:true,loopStart:0.11678004535147392,loopEnd:0.41732426303854875,attackEnd:0,holdEnd:0,decayEnd:0}]];

  /*
    copy(JSON.stringify(drums.map(function(d) {
      var decayTime = d[4] || 0;
      var baseRatio = Math.pow(2, (60 - d[1] - 69) / 12);
      if (d[2]) {
        var length = d[3] - d[2];
        baseRatio = 22050 * Math.round(length * 440 * baseRatio / 22050) / length / 440;
      }
      return {
        name: d[0],
        baseRatio: baseRatio,
        loop: !!d[2],
        loopStart: d[2] / 22050,
        loopEnd: d[3] / 22050,
        attackEnd: 0,
        holdEnd: 0,
        decayEnd: decayTime
      }
    })).replace(/"(\w+)":/g,'$1:').replace(/"/g, '\''));
  */
  var DRUMS = [{name:'SnareDrum',baseRatio:0.5946035575013605,loop:false,loopStart:null,loopEnd:null,attackEnd:0,holdEnd:0,decayEnd:0},{name:'Tom',baseRatio:0.5946035575013605,loop:false,loopStart:null,loopEnd:null,attackEnd:0,holdEnd:0,decayEnd:0},{name:'SideStick',baseRatio:0.5946035575013605,loop:false,loopStart:null,loopEnd:null,attackEnd:0,holdEnd:0,decayEnd:0},{name:'Crash',baseRatio:0.8908987181403393,loop:false,loopStart:null,loopEnd:null,attackEnd:0,holdEnd:0,decayEnd:0},{name:'HiHatOpen',baseRatio:0.9438743126816935,loop:false,loopStart:null,loopEnd:null,attackEnd:0,holdEnd:0,decayEnd:0},{name:'HiHatClosed',baseRatio:0.5946035575013605,loop:false,loopStart:null,loopEnd:null,attackEnd:0,holdEnd:0,decayEnd:0},{name:'Tambourine',baseRatio:0.5946035575013605,loop:false,loopStart:null,loopEnd:null,attackEnd:0,holdEnd:0,decayEnd:0},{name:'Clap',baseRatio:0.5946035575013605,loop:false,loopStart:null,loopEnd:null,attackEnd:0,holdEnd:0,decayEnd:0},{name:'Claves',baseRatio:0.5946035575013605,loop:false,loopStart:null,loopEnd:null,attackEnd:0,holdEnd:0,decayEnd:0},{name:'WoodBlock',baseRatio:0.7491535384383408,loop:false,loopStart:null,loopEnd:null,attackEnd:0,holdEnd:0,decayEnd:0},{name:'Cowbell',baseRatio:0.5946035575013605,loop:false,loopStart:null,loopEnd:null,attackEnd:0,holdEnd:0,decayEnd:0},{name:'Triangle',baseRatio:0.8514452780229479,loop:true,loopStart:0.7638548752834468,loopEnd:0.7825396825396825,attackEnd:0,holdEnd:0,decayEnd:2},{name:'Bongo',baseRatio:0.5297315471796477,loop:false,loopStart:null,loopEnd:null,attackEnd:0,holdEnd:0,decayEnd:0},{name:'Conga',baseRatio:0.7954545454545454,loop:true,loopStart:0.1926077097505669,loopEnd:0.20403628117913833,attackEnd:0,holdEnd:0,decayEnd:2},{name:'Cabasa',baseRatio:0.5946035575013605,loop:false,loopStart:null,loopEnd:null,attackEnd:0,holdEnd:0,decayEnd:0},{name:'GuiroLong',baseRatio:0.5946035575013605,loop:false,loopStart:null,loopEnd:null,attackEnd:0,holdEnd:0,decayEnd:0},{name:'Vibraslap',baseRatio:0.8408964152537145,loop:false,loopStart:null,loopEnd:null,attackEnd:0,holdEnd:0,decayEnd:0},{name:'Cuica',baseRatio:0.7937005259840998,loop:false,loopStart:null,loopEnd:null,attackEnd:0,holdEnd:0,decayEnd:0}];

  return {
    scopedEval: function(source) {
      return eval(source);
    }
  };

}());<|MERGE_RESOLUTION|>--- conflicted
+++ resolved
@@ -1263,7 +1263,6 @@
     this.penHue = 240;
     this.penSaturation = 100;
     this.penLightness = 50;
-    this.penAlpha = 1;
 
     this.penSize = 1;
     this.isPenDown = false;
@@ -1343,7 +1342,6 @@
     c.penHue = this.penHue;
     c.penSaturation = this.penSaturation;
     c.penLightness = this.penLightness;
-    c.penAlpha = this.penAlpha;
     c.penSize = this.penSize;
     c.isPenDown = this.isPenDown;
 
@@ -1384,7 +1382,7 @@
         x -= .5;
         y -= .5;
       }
-      context.strokeStyle = this.penCSS || 'hsla(' + this.penHue + ',' + this.penSaturation + '%,' + (this.penLightness > 100 ? 200 - this.penLightness : this.penLightness) + '%,' + this.penAlpha + ')';
+      context.strokeStyle = this.penCSS || 'hsl(' + this.penHue + ',' + this.penSaturation + '%,' + (this.penLightness > 100 ? 200 - this.penLightness : this.penLightness) + '%)';
       context.lineWidth = this.penSize;
       context.beginPath();
       context.moveTo(240 + ox, 180 - oy);
@@ -1400,17 +1398,8 @@
     var context = this.stage.penContext;
     var x = this.scratchX;
     var y = this.scratchY;
-<<<<<<< HEAD
-=======
-    if (this.penSize % 2 > .5 && this.penSize % 2 < 1.5) {
-      x -= .5;
-      y -= .5;
-    }
-    context.strokeStyle = this.penCSS || 'hsla(' + this.penHue + ',' + this.penSaturation + '%,' + (this.penLightness > 100 ? 200 - this.penLightness : this.penLightness) + '%,' + this.penAlpha + ')';
-    context.lineWidth = this.penSize;
->>>>>>> d272575b
+    context.fillStyle = this.penCSS || 'hsl(' + this.penHue + ',' + this.penSaturation + '%,' + (this.penLightness > 100 ? 200 - this.penLightness : this.penLightness) + '%)';
     context.beginPath();
-    context.fillStyle = this.penCSS || 'hsl(' + this.penHue + ',' + this.penSaturation + '%,' + (this.penLightness > 100 ? 200 - this.penLightness : this.penLightness) + '%)';
     context.arc(240 + x, 180 - y, this.penSize / 2, 0, 2 * Math.PI, false);
     context.fill();
   };
@@ -2511,7 +2500,6 @@
     noRGB += '  S.penHue = hsl[0];\n';
     noRGB += '  S.penSaturation = hsl[1];\n';
     noRGB += '  S.penLightness = hsl[2];\n';
-    noRGB += '  S.penAlpha = (S.penColor >> 24 & 0xff) / 0xff;\n';
     noRGB += '  S.penCSS = null;';
     noRGB += '}\n';
 
@@ -2792,18 +2780,10 @@
 
       } else if (block[0] === 'penColor:') {
 
-<<<<<<< HEAD
         source += 'var c = ' + num(block[1]) + ';\n';
         source += 'S.penColor = c;\n';
         source += 'var a = (c >> 24 & 0xff) / 0xff;\n';
         source += 'S.penCSS = "rgba(" + (c >> 16 & 0xff) + "," + (c >> 8 & 0xff) + "," + (c & 0xff) + ", " + (a || 1) + ")";\n';
-=======
-        source += 'S.penColor = ' + num(block[1]) + ' & 0xffffffff;\n'
-        source += 'if (!(S.penColor >> 24 & 0xff)) S.penColor |= 0xff000000;\n';
-        source += 'var c = S.penColor;\n';
-        source += 'S.penCSS = "rgba(" + (c >> 16 & 0xff) + "," + (c >> 8 & 0xff) + "," + (c & 0xff) + "," + (c >> 24 & 0xff) / 0xff + ")";\n';
-        source += 'debugger;\n';
->>>>>>> d272575b
 
       } else if (block[0] === 'setPenHueTo:') {
 
